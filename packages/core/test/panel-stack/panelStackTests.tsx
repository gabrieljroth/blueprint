--- conflicted
+++ resolved
@@ -154,34 +154,24 @@
             assert.exists(newPanelButton);
             newPanelButton.simulate("click");
 
-<<<<<<< HEAD
             const backButtonWithoutTitle = panelStackWrapper.findClass(Classes.PANEL_STACK_HEADER_BACK);
-            assert.exists(backButtonWithoutTitle);
-=======
-        const backButtonWithoutTitle = panelStackWrapper.findClass(Classes.PANEL_STACK_HEADER_BACK);
-        assert.equal(
-            backButtonWithoutTitle.prop("aria-label"),
-            "Back",
-            "expected icon-only back button to have accessible label",
-        );
->>>>>>> 519228df
+            assert.equal(
+                backButtonWithoutTitle.prop("aria-label"),
+                "Back",
+                "expected icon-only back button to have accessible label",
+            );
 
             const newPanelButtonOnNotEmpty = panelStackWrapper.find("#new-panel-button").hostNodes().at(1);
             assert.exists(newPanelButtonOnNotEmpty);
             newPanelButtonOnNotEmpty.simulate("click");
 
-<<<<<<< HEAD
             const backButtonWithTitle = panelStackWrapper.findClass(Classes.PANEL_STACK_HEADER_BACK).hostNodes().at(1);
-            assert.equal(backButtonWithTitle.text(), "chevron-left");
-        });
-=======
-        const backButtonWithTitle = panelStackWrapper.findClass(Classes.PANEL_STACK_HEADER_BACK).hostNodes().at(1);
-        assert.equal(
-            backButtonWithTitle.prop("aria-label"),
-            "Back",
-            "expected icon-only back button to have accessible label",
-        );
->>>>>>> 519228df
+            assert.equal(
+                backButtonWithTitle.prop("aria-label"),
+                "Back",
+                "expected icon-only back button to have accessible label",
+            );
+        });
     });
 
     describe("controlled mode", () => {
