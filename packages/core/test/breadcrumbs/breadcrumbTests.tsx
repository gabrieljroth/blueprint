/*
 * Copyright 2016 Palantir Technologies, Inc. All rights reserved.
 *
 * Licensed under the Apache License, Version 2.0 (the "License");
 * you may not use this file except in compliance with the License.
 * You may obtain a copy of the License at
 *
 *     http://www.apache.org/licenses/LICENSE-2.0
 *
 * Unless required by applicable law or agreed to in writing, software
 * distributed under the License is distributed on an "AS IS" BASIS,
 * WITHOUT WARRANTIES OR CONDITIONS OF ANY KIND, either express or implied.
 * See the License for the specific language governing permissions and
 * limitations under the License.
 */

import { assert } from "chai";
<<<<<<< HEAD
import { shallow, mount } from "enzyme";
import * as React from "react";
=======
import { shallow } from "enzyme";
import React from "react";
>>>>>>> 88638ffd
import { spy } from "sinon";

import { FolderClose } from "@blueprintjs/icons";

import { Breadcrumb, Classes, Icon } from "../../src";

describe("Breadcrumb", () => {
    it("renders its contents", () => {
        const wrapper = shallow(<Breadcrumb className="foo" text="Hello" />);
        assert.isTrue(wrapper.hasClass(Classes.BREADCRUMB));
        assert.isTrue(wrapper.hasClass("foo"));
        assert.strictEqual(wrapper.text(), "Hello");
    });

    it("clicking triggers onClick", () => {
        const onClick = spy();
        shallow(<Breadcrumb onClick={onClick} text="Hello" />).simulate("click");
        assert.isTrue(onClick.calledOnce, "onClick not called once");
    });

    it("clicking disabled does not trigger onClick", () => {
        const onClick = spy();
        shallow(<Breadcrumb disabled={true} onClick={onClick} text="Hello" />).simulate("click");
        assert.isTrue(onClick.notCalled, "onClick called");
    });

    it("renders an a tag if it's clickable", () => {
        assert.lengthOf(shallow(<Breadcrumb href="test" />).find("a"), 1);
        assert.lengthOf(shallow(<Breadcrumb href="test" />).find("span"), 0);
    });

    it("renders a span tag if it's not clickable", () => {
        assert.lengthOf(shallow(<Breadcrumb />).find("a"), 0);
        assert.lengthOf(shallow(<Breadcrumb />).find("span"), 1);
    });

    it("renders an icon if one is provided", () => {
        assert.lengthOf(mount(<Breadcrumb />).find(Icon), 0);
        assert.lengthOf(mount(<Breadcrumb icon={<FolderClose />} />).find(FolderClose), 1);
    });
});<|MERGE_RESOLUTION|>--- conflicted
+++ resolved
@@ -15,13 +15,8 @@
  */
 
 import { assert } from "chai";
-<<<<<<< HEAD
-import { shallow, mount } from "enzyme";
-import * as React from "react";
-=======
-import { shallow } from "enzyme";
+import { mount, shallow } from "enzyme";
 import React from "react";
->>>>>>> 88638ffd
 import { spy } from "sinon";
 
 import { FolderClose } from "@blueprintjs/icons";
