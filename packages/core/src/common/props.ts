--- conflicted
+++ resolved
@@ -92,34 +92,7 @@
     value?: string;
 }
 
-<<<<<<< HEAD
 export interface OptionProps extends Props {
-=======
-export interface IControlledProps2 {
-    /** Initial value of the input, for uncontrolled usage. */
-    defaultValue?: string;
-
-    /** Form value of the input, for controlled usage. */
-    value?: string;
-}
-export type ControlledProps2 = IControlledProps2;
-
-/**
- * @deprecated will be removed in Blueprint v5.0, where components will use `ref` prop instead
- */
-export interface IElementRefProps<E extends HTMLElement> {
-    /** A ref handler or a ref object that receives the native HTML element rendered by this component. */
-    elementRef?: IRef<E>;
-}
-
-/**
- * An interface for an option in a list, such as in a `<select>` or `RadioGroup`.
- * These props can be spread directly to an `<option>` or `<Radio>` element.
- *
- * @deprecated use OptionProps
- */
-export interface IOptionProps extends Props {
->>>>>>> 0ef7029d
     /** Whether this option is non-interactive. */
     disabled?: boolean;
 
