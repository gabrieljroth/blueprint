/*
 * Copyright 2021 Palantir Technologies, Inc. All rights reserved.
 *
 * Licensed under the Apache License, Version 2.0 (the "License");
 * you may not use this file except in compliance with the License.
 * You may obtain a copy of the License at
 *
 *     http://www.apache.org/licenses/LICENSE-2.0
 *
 * Unless required by applicable law or agreed to in writing, software
 * distributed under the License is distributed on an "AS IS" BASIS,
 * WITHOUT WARRANTIES OR CONDITIONS OF ANY KIND, either express or implied.
 * See the License for the specific language governing permissions and
 * limitations under the License.
 */

import React, { createContext } from "react";

<<<<<<< HEAD
import { HotkeysDialog, HotkeysDialogProps } from "../../components/hotkeys/hotkeysDialog";
=======
import { shallowCompareKeys } from "../../common/utils";
import { HotkeysDialog2, HotkeysDialog2Props } from "../../components/hotkeys/hotkeysDialog2";
>>>>>>> 1db3b449
import { HotkeyConfig } from "../../hooks";

interface HotkeysContextState {
    /** List of hotkeys accessible in the current scope, registered by currently mounted components, can be global or local. */
    hotkeys: HotkeyConfig[];

    /** Whether the global hotkeys dialog is open. */
    isDialogOpen: boolean;
}

type HotkeysAction =
    | { type: "ADD_HOTKEYS" | "REMOVE_HOTKEYS"; payload: HotkeyConfig[] }
    | { type: "CLOSE_DIALOG" | "OPEN_DIALOG" };

export type HotkeysContextInstance = [HotkeysContextState, React.Dispatch<HotkeysAction>];

const initialHotkeysState: HotkeysContextState = { hotkeys: [], isDialogOpen: false };
const noOpDispatch: React.Dispatch<HotkeysAction> = () => null;

/**
 * A React context used to register and deregister hotkeys as components are mounted and unmounted in an application.
 * Users should take care to make sure that only _one_ of these is instantiated and used within an application, especially
 * if using global hotkeys.
 *
 * You will likely not be using this HotkeysContext directly, except in cases where you need to get a direct handle on an
 * exisitng context instance for advanced use cases involving nested HotkeysProviders.
 *
 * For more information, see the [HotkeysProvider documentation](https://blueprintjs.com/docs/#core/context/hotkeys-provider).
 */
export const HotkeysContext = createContext<HotkeysContextInstance>([initialHotkeysState, noOpDispatch]);

const hotkeysReducer = (state: HotkeysContextState, action: HotkeysAction) => {
    switch (action.type) {
        case "ADD_HOTKEYS":
            // only pick up unique hotkeys which haven't been registered already
            const newUniqueHotkeys = [];
            for (const a of action.payload) {
                let isUnique = true;
                for (const b of state.hotkeys) {
                    isUnique &&= !shallowCompareKeys(a, b, { exclude: ["onKeyDown", "onKeyUp"] });
                }
                if (isUnique) {
                    newUniqueHotkeys.push(a);
                }
            }
            return {
                ...state,
                hotkeys: [...state.hotkeys, ...newUniqueHotkeys],
            };
        case "REMOVE_HOTKEYS":
            return {
                ...state,
                hotkeys: state.hotkeys.filter(key => action.payload.indexOf(key) === -1),
            };
        case "OPEN_DIALOG":
            return { ...state, isDialogOpen: true };
        case "CLOSE_DIALOG":
            return { ...state, isDialogOpen: false };
        default:
            return state;
    }
};

export interface HotkeysProviderProps {
    /** The component subtree which will have access to this hotkeys context. */
    children: React.ReactChild;

    /** Optional props to customize the rendered hotkeys dialog. */
    dialogProps?: Partial<Omit<HotkeysDialogProps, "hotkeys">>;

    /** If provided, this dialog render function will be used in place of the default implementation. */
    renderDialog?: (state: HotkeysContextState, contextActions: { handleDialogClose: () => void }) => JSX.Element;

    /** If provided, we will use this context instance instead of generating our own. */
    value?: HotkeysContextInstance;
}

/**
 * Hotkeys context provider, necessary for the `useHotkeys` hook.
 */
export const HotkeysProvider = ({ children, dialogProps, renderDialog, value }: HotkeysProviderProps) => {
    const hasExistingContext = value != null;
    const [state, dispatch] = value ?? React.useReducer(hotkeysReducer, initialHotkeysState);
    const handleDialogClose = React.useCallback(() => dispatch({ type: "CLOSE_DIALOG" }), []);

    const dialog = renderDialog?.(state, { handleDialogClose }) ?? (
        <HotkeysDialog
            {...dialogProps}
            isOpen={state.isDialogOpen}
            hotkeys={state.hotkeys}
            onClose={handleDialogClose}
        />
    );

    // if we are working with an existing context, we don't need to generate our own dialog
    return (
        <HotkeysContext.Provider value={[state, dispatch]}>
            {children}
            {hasExistingContext ? undefined : dialog}
        </HotkeysContext.Provider>
    );
};<|MERGE_RESOLUTION|>--- conflicted
+++ resolved
@@ -16,12 +16,8 @@
 
 import React, { createContext } from "react";
 
-<<<<<<< HEAD
+import { shallowCompareKeys } from "../../common/utils";
 import { HotkeysDialog, HotkeysDialogProps } from "../../components/hotkeys/hotkeysDialog";
-=======
-import { shallowCompareKeys } from "../../common/utils";
-import { HotkeysDialog2, HotkeysDialog2Props } from "../../components/hotkeys/hotkeysDialog2";
->>>>>>> 1db3b449
 import { HotkeyConfig } from "../../hooks";
 
 interface HotkeysContextState {
