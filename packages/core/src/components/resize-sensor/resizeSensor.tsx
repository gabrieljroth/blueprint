/*
 * Copyright 2018 Palantir Technologies, Inc. All rights reserved.
 *
 * Licensed under the Apache License, Version 2.0 (the "License");
 * you may not use this file except in compliance with the License.
 * You may obtain a copy of the License at
 *
 *     http://www.apache.org/licenses/LICENSE-2.0
 *
 * Unless required by applicable law or agreed to in writing, software
 * distributed under the License is distributed on an "AS IS" BASIS,
 * WITHOUT WARRANTIES OR CONDITIONS OF ANY KIND, either express or implied.
 * See the License for the specific language governing permissions and
 * limitations under the License.
 */

import { ResizeObserver, ResizeObserverEntry } from "@juggle/resize-observer";
import * as React from "react";
import { findDOMNode } from "react-dom";
<<<<<<< HEAD
import ResizeObserver from "resize-observer-polyfill";
=======
import { polyfill } from "react-lifecycles-compat";
>>>>>>> 60a6da84

import { AbstractPureComponent2 } from "../../common";
import { DISPLAYNAME_PREFIX } from "../../common/props";

// eslint-disable-next-line deprecation/deprecation
export type ResizeSensorProps = IResizeSensorProps;
/** @deprecated use ResizeSensorProps */
export interface IResizeSensorProps {
    /**
     * Callback invoked when the wrapped element resizes.
     *
     * The `entries` array contains an entry for each observed element. In the
     * default case (no `observeParents`), the array will contain only one
     * element: the single child of the `ResizeSensor`.
     *
     * Note that this method is called _asynchronously_ after a resize is
     * detected and typically it will be called no more than once per frame.
     */
    onResize: (entries: ResizeObserverEntry[]) => void;

    /**
     * If `true`, all parent DOM elements of the container will also be
     * observed for size changes. The array of entries passed to `onResize`
     * will now contain an entry for each parent element up to the root of the
     * document.
     *
     * Only enable this prop if a parent element resizes in a way that does
     * not also cause the child element to resize.
     *
     * @default false
     */
    observeParents?: boolean;
}

/** `ResizeSensor` requires a single DOM element child and will error otherwise. */
export class ResizeSensor extends AbstractPureComponent2<ResizeSensorProps> {
    public static displayName = `${DISPLAYNAME_PREFIX}.ResizeSensor`;

    private element: Element | null = null;

    private observer = new ResizeObserver(entries => this.props.onResize?.(entries));

    public render() {
        // pass-through render of single child
        return React.Children.only(this.props.children);
    }

    public componentDidMount() {
        this.observeElement();
    }

    public componentDidUpdate(prevProps: ResizeSensorProps) {
        this.observeElement(this.props.observeParents !== prevProps.observeParents);
    }

    public componentWillUnmount() {
        this.observer.disconnect();
    }

    /**
     * Observe the DOM element, if defined and different from the currently
     * observed element. Pass `force` argument to skip element checks and always
     * re-observe.
     */
    private observeElement(force = false) {
        const element = this.getElement();
        if (!(element instanceof Element)) {
            // stop everything if not defined
            this.observer.disconnect();
            return;
        }

        if (element === this.element && !force) {
            // quit if given same element -- nothing to update (unless forced)
            return;
        } else {
            // clear observer list if new element
            this.observer.disconnect();
            // remember element reference for next time
            this.element = element;
        }

        // observer callback is invoked immediately when observing new elements
        this.observer.observe(element);

        if (this.props.observeParents) {
            let parent = element.parentElement;
            while (parent != null) {
                this.observer.observe(parent);
                parent = parent.parentElement;
            }
        }
    }

    private getElement() {
        try {
            // using findDOMNode for two reasons:
            // 1. cloning to insert a ref is unwieldy and not performant.
            // 2. ensure that we resolve to an actual DOM node (instead of any JSX ref instance).
            // HACKHACK: see https://github.com/palantir/blueprint/issues/3979
            /* eslint-disable-next-line react/no-find-dom-node */
            return findDOMNode(this);
        } catch {
            // swallow error if findDOMNode is run on unmounted component.
            return null;
        }
    }
}<|MERGE_RESOLUTION|>--- conflicted
+++ resolved
@@ -17,11 +17,6 @@
 import { ResizeObserver, ResizeObserverEntry } from "@juggle/resize-observer";
 import * as React from "react";
 import { findDOMNode } from "react-dom";
-<<<<<<< HEAD
-import ResizeObserver from "resize-observer-polyfill";
-=======
-import { polyfill } from "react-lifecycles-compat";
->>>>>>> 60a6da84
 
 import { AbstractPureComponent2 } from "../../common";
 import { DISPLAYNAME_PREFIX } from "../../common/props";
