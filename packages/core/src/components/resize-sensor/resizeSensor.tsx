--- conflicted
+++ resolved
@@ -14,17 +14,10 @@
  * limitations under the License.
  */
 
-<<<<<<< HEAD
+import { ResizeObserver, ResizeObserverEntry } from "@juggle/resize-observer";
 import React, { cloneElement, createRef } from "react";
-import ResizeObserver from "resize-observer-polyfill";
-=======
-import { ResizeObserver, ResizeObserverEntry } from "@juggle/resize-observer";
-import * as React from "react";
-import { findDOMNode } from "react-dom";
->>>>>>> 0ef7029d
 
-import { AbstractPureComponent } from "../../common";
-import { DISPLAYNAME_PREFIX } from "../../common/props";
+import { AbstractPureComponent, DISPLAYNAME_PREFIX } from "../../common";
 
 /** `ResizeSensor` requires a single DOM element child and will error otherwise. */
 export interface ResizeSensorProps {
@@ -65,12 +58,8 @@
     targetRef?: React.Ref<any>;
 }
 
-<<<<<<< HEAD
+/** `ResizeSensor` requires a single DOM element child and will error otherwise. */
 export class ResizeSensor extends AbstractPureComponent<ResizeSensorProps> {
-=======
-/** `ResizeSensor` requires a single DOM element child and will error otherwise. */
-export class ResizeSensor extends AbstractPureComponent2<ResizeSensorProps> {
->>>>>>> 0ef7029d
     public static displayName = `${DISPLAYNAME_PREFIX}.ResizeSensor`;
 
     private targetRef = createRef<HTMLElement>();
