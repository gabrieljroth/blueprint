--- conflicted
+++ resolved
@@ -48,44 +48,6 @@
      *   `<Element />` instead.
      */
     icon: IconName | MaybeElement;
-<<<<<<< HEAD
-=======
-
-    /**
-     * @deprecated use size prop instead
-     */
-    iconSize?: number;
-
-    /**
-     * Size of the icon, in pixels. Blueprint contains 16px and 20px SVG icon
-     * images, and chooses the appropriate resolution based on this prop.
-     *
-     * @default IconSize.STANDARD = 16
-     */
-    size?: number;
-
-    /** CSS style properties. */
-    style?: React.CSSProperties;
-
-    /**
-     * HTML tag to use for the rendered element.
-     *
-     * @default "span"
-     */
-    tagName?: keyof JSX.IntrinsicElements;
-
-    /**
-     * Description string. This string does not appear in normal browsers, but
-     * it increases accessibility. For instance, screen readers will use it for
-     * aural feedback.
-     *
-     * If this value is nullish, `false`, or an empty string, the component will assume
-     * that the icon is decorative and `aria-hidden="true"` will be applied.
-     *
-     * @see https://www.w3.org/WAI/tutorials/images/decorative/
-     */
-    title?: string | false | null;
->>>>>>> 519228df
 }
 
 export const Icon: React.FC<IconProps & Omit<React.HTMLAttributes<HTMLElement>, "title">> = forwardRef<any, IconProps>(
@@ -104,9 +66,8 @@
             size,
             icon: _icon,
             intent,
-<<<<<<< HEAD
             tagName,
-            title = icon,
+            title,
             htmlTitle,
             ...htmlProps
         } = props;
@@ -136,31 +97,9 @@
             // fall back to icon font if unloaded or unable to load SVG implementation
             return React.createElement(tagName!, {
                 ...htmlProps,
+                "aria-hidden": title ? undefined : true,
                 className: classNames(Classes.ICON, Classes.iconClass(icon), Classes.intentClass(intent), className),
                 ref,
-=======
-            size = iconSize ?? IconSize.STANDARD,
-            title,
-            tagName = "span",
-            ...htmlprops
-        } = this.props;
-
-        // choose which pixel grid is most appropriate for given icon size
-        const pixelGridSize = size >= IconSize.LARGE ? IconSize.LARGE : IconSize.STANDARD;
-        // render path elements, or nothing if icon name is unknown.
-        const paths = this.renderSvgPaths(pixelGridSize, icon);
-
-        // eslint-disable-next-line deprecation/deprecation
-        const classes = classNames(Classes.ICON, Classes.iconClass(icon), Classes.intentClass(intent), className);
-        const viewBox = `0 0 ${pixelGridSize} ${pixelGridSize}`;
-
-        return React.createElement(
-            tagName,
-            {
-                ...htmlprops,
-                "aria-hidden": title ? undefined : true,
-                className: classes,
->>>>>>> 519228df
                 title: htmlTitle,
             });
         } else {
