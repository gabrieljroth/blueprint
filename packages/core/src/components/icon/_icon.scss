--- conflicted
+++ resolved
@@ -1,10 +1,7 @@
 // Copyright 2015 Palantir Technologies, Inc. All rights reserved.
 // Licensed under the Apache License, Version 2.0.
 
-<<<<<<< HEAD
-@import "@blueprintjs/icons/src/icons";
-=======
-@import "~@blueprintjs/icons/lib/scss/variables";
+@import "@blueprintjs/icons/lib/scss/variables";
 @import "icon-mixins";
 
 $icon-classes: (
@@ -12,7 +9,6 @@
   ".#{$ns}-icon-standard",
   ".#{$ns}-icon-large"
 ) !default;
->>>>>>> e7995c11
 
 // the icon class which will contain an SVG icon
 .#{$ns}-icon {
