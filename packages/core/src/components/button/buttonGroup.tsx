/*
 * Copyright 2017 Palantir Technologies, Inc. All rights reserved.
 *
 * Licensed under the Apache License, Version 2.0 (the "License");
 * you may not use this file except in compliance with the License.
 * You may obtain a copy of the License at
 *
 *     http://www.apache.org/licenses/LICENSE-2.0
 *
 * Unless required by applicable law or agreed to in writing, software
 * distributed under the License is distributed on an "AS IS" BASIS,
 * WITHOUT WARRANTIES OR CONDITIONS OF ANY KIND, either express or implied.
 * See the License for the specific language governing permissions and
 * limitations under the License.
 */

import classNames from "classnames";
import React from "react";

<<<<<<< HEAD
import { AbstractPureComponent, Alignment, Classes } from "../../common";
import { DISPLAYNAME_PREFIX, HTMLDivProps, Props } from "../../common/props";

export interface ButtonGroupProps extends Props, HTMLDivProps {
=======
import { AbstractPureComponent2, Alignment, Classes } from "../../common";
import { DISPLAYNAME_PREFIX, HTMLDivProps, Props } from "../../common/props";

// eslint-disable-next-line deprecation/deprecation
export type ButtonGroupProps = IButtonGroupProps;
/** @deprecated use ButtonGroupProps */
export interface IButtonGroupProps extends Props, HTMLDivProps {
>>>>>>> 50b615cf
    /**
     * Text alignment within button. By default, icons and text will be centered
     * within the button. Passing `"left"` or `"right"` will align the button
     * text to that side and push `icon` and `rightIcon` to either edge. Passing
     * `"center"` will center the text and icons together.
     */
    alignText?: Alignment;

    /**
     * Whether the button group should take up the full width of its container.
     *
     * @default false
     */
    fill?: boolean;

    /**
     * Whether the child buttons should appear with minimal styling.
     *
     * @default false
     */
    minimal?: boolean;

    /**
     * Whether the child buttons should appear with large styling.
     *
     * @default false
     */
    large?: boolean;

    /**
     * Whether the button group should appear with vertical styling.
     *
     * @default false
     */
    vertical?: boolean;
}

// this component is simple enough that tests would be purely tautological.
/* istanbul ignore next */
<<<<<<< HEAD

export class ButtonGroup extends AbstractPureComponent<ButtonGroupProps> {
=======
@polyfill
export class ButtonGroup extends AbstractPureComponent2<ButtonGroupProps> {
>>>>>>> 50b615cf
    public static displayName = `${DISPLAYNAME_PREFIX}.ButtonGroup`;

    public render() {
        const { alignText, className, fill, minimal, large, vertical, ...htmlProps } = this.props;
        const buttonGroupClasses = classNames(
            Classes.BUTTON_GROUP,
            {
                [Classes.FILL]: fill,
                [Classes.LARGE]: large,
                [Classes.MINIMAL]: minimal,
                [Classes.VERTICAL]: vertical,
            },
            Classes.alignmentClass(alignText),
            className,
        );
        return (
            <div {...htmlProps} className={buttonGroupClasses}>
                {this.props.children}
            </div>
        );
    }
}<|MERGE_RESOLUTION|>--- conflicted
+++ resolved
@@ -17,20 +17,10 @@
 import classNames from "classnames";
 import React from "react";
 
-<<<<<<< HEAD
 import { AbstractPureComponent, Alignment, Classes } from "../../common";
 import { DISPLAYNAME_PREFIX, HTMLDivProps, Props } from "../../common/props";
 
 export interface ButtonGroupProps extends Props, HTMLDivProps {
-=======
-import { AbstractPureComponent2, Alignment, Classes } from "../../common";
-import { DISPLAYNAME_PREFIX, HTMLDivProps, Props } from "../../common/props";
-
-// eslint-disable-next-line deprecation/deprecation
-export type ButtonGroupProps = IButtonGroupProps;
-/** @deprecated use ButtonGroupProps */
-export interface IButtonGroupProps extends Props, HTMLDivProps {
->>>>>>> 50b615cf
     /**
      * Text alignment within button. By default, icons and text will be centered
      * within the button. Passing `"left"` or `"right"` will align the button
@@ -70,13 +60,7 @@
 
 // this component is simple enough that tests would be purely tautological.
 /* istanbul ignore next */
-<<<<<<< HEAD
-
 export class ButtonGroup extends AbstractPureComponent<ButtonGroupProps> {
-=======
-@polyfill
-export class ButtonGroup extends AbstractPureComponent2<ButtonGroupProps> {
->>>>>>> 50b615cf
     public static displayName = `${DISPLAYNAME_PREFIX}.ButtonGroup`;
 
     public render() {
