--- conflicted
+++ resolved
@@ -15,12 +15,7 @@
  */
 
 import classNames from "classnames";
-<<<<<<< HEAD
 import React from "react";
-=======
-import { Modifiers } from "popper.js";
-import * as React from "react";
->>>>>>> 0ef7029d
 
 import { CaretRight } from "@blueprintjs/icons";
 
@@ -31,15 +26,8 @@
 import { Text } from "../text/text";
 import { Menu } from "./menu";
 
-<<<<<<< HEAD
 export interface MenuItemProps extends ActionProps, LinkProps {
     // override from ActionProps to make it required
-=======
-// eslint-disable-next-line deprecation/deprecation
-export type MenuItemProps = IMenuItemProps;
-/** @deprecated use MenuItemProps */
-export interface IMenuItemProps extends ActionProps, LinkProps {
->>>>>>> 0ef7029d
     /** Item text, required for usability. */
     text: React.ReactNode;
 
@@ -133,11 +121,7 @@
     htmlTitle?: string;
 }
 
-<<<<<<< HEAD
 export class MenuItem extends AbstractPureComponent<MenuItemProps & React.AnchorHTMLAttributes<HTMLAnchorElement>> {
-=======
-export class MenuItem extends AbstractPureComponent2<MenuItemProps & React.AnchorHTMLAttributes<HTMLAnchorElement>> {
->>>>>>> 0ef7029d
     public static defaultProps: MenuItemProps = {
         active: false,
         disabled: false,
@@ -208,13 +192,7 @@
                 {text}
             </Text>,
             this.maybeRenderLabel(labelElement),
-<<<<<<< HEAD
-            hasSubmenu ? <CaretRight title="Open sub menu" /> : undefined,
-=======
-            hasSubmenu ? (
-                <Icon className={Classes.MENU_SUBMENU_ICON} title="Open sub menu" icon="caret-right" />
-            ) : undefined,
->>>>>>> 0ef7029d
+            hasSubmenu ? <CaretRight className={Classes.MENU_SUBMENU_ICON} title="Open sub menu" /> : undefined,
         );
 
         const liClasses = classNames({ [Classes.MENU_SUBMENU]: hasSubmenu });
