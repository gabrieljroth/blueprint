/*
 * Copyright 2017 Palantir Technologies, Inc. All rights reserved.
 *
 * Licensed under the Apache License, Version 2.0 (the "License");
 * you may not use this file except in compliance with the License.
 * You may obtain a copy of the License at
 *
 *     http://www.apache.org/licenses/LICENSE-2.0
 *
 * Unless required by applicable law or agreed to in writing, software
 * distributed under the License is distributed on an "AS IS" BASIS,
 * WITHOUT WARRANTIES OR CONDITIONS OF ANY KIND, either express or implied.
 * See the License for the specific language governing permissions and
 * limitations under the License.
 */

import classNames from "classnames";
import React from "react";

import {
    AbstractPureComponent,
    Classes,
    DISPLAYNAME_PREFIX,
    HTMLDivProps,
    IntentProps,
    Intent,
    Props,
    MaybeElement,
} from "../../common";
import { H4 } from "../html/html";
import { Icon, IconName, IconSize } from "../icon/icon";

/** This component also supports the full range of HTML `<div>` props. */
export interface CalloutProps extends IntentProps, Props, HTMLDivProps {
    /**
     * Name of a Blueprint UI icon (or an icon element) to render on the left side.
     *
     * If this prop is omitted or `undefined`, the `intent` prop will determine a default icon.
     * If this prop is explicitly `null`, no icon will be displayed (regardless of `intent`).
     */
    icon?: IconName | MaybeElement;

    /**
     * Visual intent color to apply to background, title, and icon.
     *
     * Defining this prop also applies a default icon, if the `icon` prop is omitted.
     */
    intent?: Intent;

    /**
     * String content of optional title element.
     *
     * Due to a conflict with the HTML prop types, to provide JSX content simply
     * pass `<H4>JSX title content</H4>` as first `children` element instead of
     * using this prop (note uppercase tag name to use the Blueprint Heading
     * component).
     */
    title?: string;
}

export class Callout extends AbstractPureComponent<CalloutProps> {
    public static displayName = `${DISPLAYNAME_PREFIX}.Callout`;

    public render() {
        const { className, children, icon, intent, title, ...htmlProps } = this.props;
        const iconName = this.getIconName(icon, intent);
        const classes = classNames(
            Classes.CALLOUT,
            Classes.intentClass(intent),
            { [Classes.CALLOUT_ICON]: iconName != null },
            className,
        );

        return (
            <div className={classes} {...htmlProps}>
<<<<<<< HEAD
                {iconName && <Icon icon={iconName} size={Icon.SIZE_LARGE} />}
=======
                {iconName && <Icon icon={iconName} iconSize={IconSize.LARGE} />}
>>>>>>> 13a6d367
                {title && <H4>{title}</H4>}
                {children}
            </div>
        );
    }

    private getIconName(icon?: CalloutProps["icon"], intent?: Intent): IconName | MaybeElement {
        // 1. no icon
        if (icon === null) {
            return undefined;
        }
        // 2. defined iconName prop
        if (icon !== undefined) {
            return icon;
        }
        // 3. default intent icon
        switch (intent) {
            case Intent.DANGER:
                return "error";
            case Intent.PRIMARY:
                return "info-sign";
            case Intent.WARNING:
                return "warning-sign";
            case Intent.SUCCESS:
                return "tick";
            default:
                return undefined;
        }
    }
}<|MERGE_RESOLUTION|>--- conflicted
+++ resolved
@@ -73,11 +73,7 @@
 
         return (
             <div className={classes} {...htmlProps}>
-<<<<<<< HEAD
-                {iconName && <Icon icon={iconName} size={Icon.SIZE_LARGE} />}
-=======
-                {iconName && <Icon icon={iconName} iconSize={IconSize.LARGE} />}
->>>>>>> 13a6d367
+                {iconName && <Icon icon={iconName} size={IconSize.LARGE} />}
                 {title && <H4>{title}</H4>}
                 {children}
             </div>
