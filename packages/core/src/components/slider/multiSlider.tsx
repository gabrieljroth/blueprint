--- conflicted
+++ resolved
@@ -15,11 +15,7 @@
  */
 
 import classNames from "classnames";
-<<<<<<< HEAD
 import React from "react";
-=======
-import * as React from "react";
->>>>>>> 0ef7029d
 
 import { AbstractPureComponent, Classes, Intent } from "../../common";
 import * as Errors from "../../common/errors";
@@ -134,13 +130,8 @@
     tickSizeRatio: number;
 }
 
-<<<<<<< HEAD
 export class MultiSlider extends AbstractPureComponent<MultiSliderProps, SliderState> {
     public static defaultSliderProps: SliderBaseProps = {
-=======
-export class MultiSlider extends AbstractPureComponent2<MultiSliderProps, ISliderState> {
-    public static defaultSliderProps: ISliderBaseProps = {
->>>>>>> 0ef7029d
         disabled: false,
         max: 10,
         min: 0,
