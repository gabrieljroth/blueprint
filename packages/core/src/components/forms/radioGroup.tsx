--- conflicted
+++ resolved
@@ -14,11 +14,7 @@
  * limitations under the License.
  */
 
-<<<<<<< HEAD
 import React from "react";
-=======
-import * as React from "react";
->>>>>>> 0ef7029d
 
 import { AbstractPureComponent, Classes } from "../../common";
 import * as Errors from "../../common/errors";
@@ -70,11 +66,7 @@
     return `${RadioGroup.displayName}-${counter++}`;
 }
 
-<<<<<<< HEAD
 export class RadioGroup extends AbstractPureComponent<RadioGroupProps> {
-=======
-export class RadioGroup extends AbstractPureComponent2<RadioGroupProps> {
->>>>>>> 0ef7029d
     public static displayName = `${DISPLAYNAME_PREFIX}.RadioGroup`;
 
     // a unique name for this group, which can be overridden by `name` prop.
