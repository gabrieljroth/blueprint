--- conflicted
+++ resolved
@@ -54,15 +54,6 @@
       }
     }
   }
-<<<<<<< HEAD
-
-  &.#{$ns}-fixed-positioning-containing-block {
-    // use the same transform as the Collapse component, to mimic the behavior of creating a new
-    // containing block for children which are position: fixed (like ContextMenu targets)
-    transform: translateY(0);
-  }
-=======
->>>>>>> c91f71b6
 }
 
 .#{$ns}-tree-node-list {
