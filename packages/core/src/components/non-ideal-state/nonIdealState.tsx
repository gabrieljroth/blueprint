--- conflicted
+++ resolved
@@ -15,11 +15,7 @@
  */
 
 import classNames from "classnames";
-<<<<<<< HEAD
 import React from "react";
-=======
-import * as React from "react";
->>>>>>> 0ef7029d
 
 import { IconName, IconSize } from "@blueprintjs/icons";
 
@@ -53,11 +49,7 @@
     title?: React.ReactNode;
 }
 
-<<<<<<< HEAD
 export class NonIdealState extends AbstractPureComponent<NonIdealStateProps> {
-=======
-export class NonIdealState extends AbstractPureComponent2<NonIdealStateProps> {
->>>>>>> 0ef7029d
     public static displayName = `${DISPLAYNAME_PREFIX}.NonIdealState`;
 
     public render() {
