--- conflicted
+++ resolved
@@ -15,11 +15,7 @@
  */
 
 import classNames from "classnames";
-<<<<<<< HEAD
 import React from "react";
-=======
-import * as React from "react";
->>>>>>> 0ef7029d
 
 import { AbstractPureComponent, Classes, Utils } from "../../common";
 import { DISPLAYNAME_PREFIX } from "../../common/props";
@@ -94,11 +90,7 @@
 
 const MIN_WIDTH = 800;
 
-<<<<<<< HEAD
 export class MultistepDialog extends AbstractPureComponent<MultistepDialogProps, MultistepDialogState> {
-=======
-export class MultistepDialog extends AbstractPureComponent2<MultistepDialogProps, IMultistepDialogState> {
->>>>>>> 0ef7029d
     public static displayName = `${DISPLAYNAME_PREFIX}.MultistepDialog`;
 
     public static defaultProps: Partial<MultistepDialogProps> = {
