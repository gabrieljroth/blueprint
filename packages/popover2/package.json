--- conflicted
+++ resolved
@@ -46,11 +46,7 @@
         "react": "^16.8.0 || ^17"
     },
     "devDependencies": {
-<<<<<<< HEAD
-        "@blueprintjs/karma-build-scripts": "^2.0.0",
-=======
         "@blueprintjs/karma-build-scripts": "^2.0.2",
->>>>>>> 1dd67cda
         "@blueprintjs/node-build-scripts": "^1.4.0",
         "@blueprintjs/test-commons": "^0.10.11",
         "enzyme": "^3.11.0",
