/*
 * Copyright 2016 Palantir Technologies, Inc. All rights reserved.
 *
 * Licensed under the Apache License, Version 2.0 (the "License");
 * you may not use this file except in compliance with the License.
 * You may obtain a copy of the License at
 *
 *     http://www.apache.org/licenses/LICENSE-2.0
 *
 * Unless required by applicable law or agreed to in writing, software
 * distributed under the License is distributed on an "AS IS" BASIS,
 * WITHOUT WARRANTIES OR CONDITIONS OF ANY KIND, either express or implied.
 * See the License for the specific language governing permissions and
 * limitations under the License.
 */

import { CellCoordinate, Region, Regions } from "../../regions";

export type ContextMenuRenderer = (context: MenuContext) => JSX.Element;

export interface MenuContext {
    /**
     * Returns an array of `Region`s that represent the user-intended context
     * of this menu. If the mouse click was on a selection, the array will
     * contain all selected regions. Otherwise it will have one `Region` that
     * represents the clicked cell (the same `Region` from `getTarget`).
     */
    getRegions: () => Region[];

    /**
     * Returns the list of selected `Region` in the table, regardless of
     * where the users clicked to launch the context menu. For the user-
     * intended regions for this context, use `getRegions` instead.
     */
    getSelectedRegions: () => Region[];

    /**
     * Returns a region containing the single cell that was clicked to launch
     * this context menu.
     */
    getTarget: () => Region;

    /**
     * Returns an array containing all of the unique, potentially non-
     * contiguous, cells contained in all the regions from `getRegions`. The
     * cell coordinates are sorted by rows then columns.
     */
    getUniqueCells: () => CellCoordinate[];
}

<<<<<<< HEAD
export class MenuContextImpl implements MenuContext {
=======
export class MenuContext implements IMenuContext {
>>>>>>> 519228df
    private regions: Region[];

    constructor(
        private target: Region,
        private selectedRegions: Region[],
        private numRows: number,
        private numCols: number,
    ) {
        this.regions = Regions.overlapsRegion(selectedRegions, target) ? selectedRegions : [target];
    }

    public getTarget() {
        return this.target;
    }

    public getSelectedRegions() {
        return this.selectedRegions;
    }

    public getRegions() {
        return this.regions;
    }

    public getUniqueCells() {
        return Regions.enumerateUniqueCells(this.regions, this.numRows, this.numCols);
    }
}<|MERGE_RESOLUTION|>--- conflicted
+++ resolved
@@ -48,11 +48,7 @@
     getUniqueCells: () => CellCoordinate[];
 }
 
-<<<<<<< HEAD
 export class MenuContextImpl implements MenuContext {
-=======
-export class MenuContext implements IMenuContext {
->>>>>>> 519228df
     private regions: Region[];
 
     constructor(
