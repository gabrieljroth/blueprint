/*
 * Copyright 2016 Palantir Technologies, Inc. All rights reserved.
 * Licensed under the Apache License, Version 2.0 (the "License");
 * you may not use this file except in compliance with the License.
 * You may obtain a copy of the License at
 *
 *     http://www.apache.org/licenses/LICENSE-2.0
 *
 * Unless required by applicable law or agreed to in writing, software
 * distributed under the License is distributed on an "AS IS" BASIS,
 * WITHOUT WARRANTIES OR CONDITIONS OF ANY KIND, either express or implied.
 * See the License for the specific language governing permissions and
 * limitations under the License.
 */

import classNames from "classnames";
import React from "react";

import {
    Classes as CoreClasses,
    DISPLAYNAME_PREFIX,
    IntentProps,
    Props,
    Ref,
    Utils as CoreUtils,
} from "@blueprintjs/core";

import * as Classes from "../common/classes";
import { LoadableContent } from "../common/loadableContent";
import { JSONFormat } from "./formats/jsonFormat";
import { TruncatedFormat } from "./formats/truncatedFormat";

export interface CellProps extends IntentProps, Props {
    key?: string;

    style?: React.CSSProperties;

    /**
     * The column index of the cell. If provided, this will be passed as an argument to any callbacks
     * when they are invoked.
     */
    columnIndex?: number;

    /**
     * If `true`, the cell will be rendered above overlay layers to enable mouse
     * interactions within the cell.
     *
     * @default false
     */
    interactive?: boolean;

    /**
     * An optional native tooltip that is displayed on hover.
     * If `true`, content will be replaced with a fixed-height skeleton.
     *
     * @default false
     */
    loading?: boolean;

    /**
     * The row index of the cell. If provided, this will be passed as an argument to any callbacks
     * when they are invoked.
     */
    rowIndex?: number;

    /**
     * An optional native tooltip that is displayed on hover.
     */
    tooltip?: string;

    /**
     * If `true`, the cell contents will be wrapped in a `div` with
     * styling that will prevent the content from overflowing the cell.
     *
     * @default true
     */
    truncated?: boolean;

    /**
     * If `true`, the cell contents will be wrapped in a `div` with
     * styling that will cause text to wrap, rather than displaying it on a single line.
     *
     * @default false
     */
    wrapText?: boolean;

    /**
     * Allows for setting a tab index on the cell, so the cell can be browser-focusable.
     */
    tabIndex?: number;

    /**
     * Callback invoked when the cell is focused and a key is pressed down.
     */
    onKeyDown?: React.KeyboardEventHandler<HTMLElement>;

    /**
     * Callback invoked when the cell is focused and a key is released.
     */
    onKeyUp?: React.KeyboardEventHandler<HTMLElement>;

    /**
     * Callback invoked when a character-key is pressed.
     */
    onKeyPress?: React.KeyboardEventHandler<HTMLElement>;

    /**
     * A ref handle to capture the outer div of this cell. Used internally.
     */
    cellRef?: Ref<HTMLDivElement>;
}

<<<<<<< HEAD
export type CellRenderer = (rowIndex: number, columnIndex: number) => React.ReactElement<CellProps>;
=======
/** @deprecated use CellRenderer */
export type ICellRenderer = (rowIndex: number, columnIndex: number) => React.ReactElement<ICellProps> | undefined;
// eslint-disable-next-line deprecation/deprecation
export type CellRenderer = ICellRenderer;
>>>>>>> 0ef7029d

export const emptyCellRenderer = () => <Cell />;

export class Cell extends React.Component<CellProps> {
    public static displayName = `${DISPLAYNAME_PREFIX}.Cell`;

    public static defaultProps = {
        truncated: true,
        wrapText: false,
    };

    public shouldComponentUpdate(nextProps: CellProps) {
        // deeply compare "style," because a new but identical object might have been provided.
        return (
            !CoreUtils.shallowCompareKeys(this.props, nextProps, { exclude: ["style"] }) ||
            !CoreUtils.deepCompareKeys(this.props.style, nextProps.style)
        );
    }

    public render() {
        const {
            cellRef,
            tabIndex,
            onKeyDown,
            onKeyUp,
            onKeyPress,
            style,
            intent,
            interactive,
            loading,
            tooltip,
            truncated,
            className,
            wrapText,
        } = this.props;

        const classes = classNames(
            Classes.TABLE_CELL,
            CoreClasses.intentClass(intent),
            {
                [Classes.TABLE_CELL_INTERACTIVE]: interactive,
                [CoreClasses.LOADING]: loading,
                [Classes.TABLE_TRUNCATED_CELL]: truncated,
            },
            className,
        );

        const textClasses = classNames({
            [Classes.TABLE_TRUNCATED_TEXT]: truncated,
            [Classes.TABLE_NO_WRAP_TEXT]: !wrapText,
        });

        // add width and height to the children, for use in shouldComponentUpdate in truncatedFormat
        // note: these aren't actually used by truncated format, just in shouldComponentUpdate
        const modifiedChildren = React.Children.map(this.props.children, child => {
            const isFormatElement =
                CoreUtils.isElementOfType(child, TruncatedFormat) || CoreUtils.isElementOfType(child, JSONFormat);
            if (style != null && React.isValidElement(child) && isFormatElement) {
                return React.cloneElement(child as React.ReactElement<any>, {
                    parentCellHeight: style.height === undefined ? undefined : parseInt(style.height.toString(), 10),
                    parentCellWidth: style.width === undefined ? undefined : parseInt(style.width.toString(), 10),
                });
            }
            return child;
        });

        const content = <div className={textClasses}>{modifiedChildren}</div>;

        return (
            <div
                className={classes}
                title={tooltip}
                ref={cellRef}
                {...{ style, tabIndex, onKeyDown, onKeyUp, onKeyPress }}
            >
                <LoadableContent loading={loading ?? false} variableLength={true}>
                    {content}
                </LoadableContent>
            </div>
        );
    }
}<|MERGE_RESOLUTION|>--- conflicted
+++ resolved
@@ -110,14 +110,7 @@
     cellRef?: Ref<HTMLDivElement>;
 }
 
-<<<<<<< HEAD
-export type CellRenderer = (rowIndex: number, columnIndex: number) => React.ReactElement<CellProps>;
-=======
-/** @deprecated use CellRenderer */
-export type ICellRenderer = (rowIndex: number, columnIndex: number) => React.ReactElement<ICellProps> | undefined;
-// eslint-disable-next-line deprecation/deprecation
-export type CellRenderer = ICellRenderer;
->>>>>>> 0ef7029d
+export type CellRenderer = (rowIndex: number, columnIndex: number) => React.ReactElement<CellProps> | undefined;
 
 export const emptyCellRenderer = () => <Cell />;
 
