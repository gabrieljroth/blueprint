--- conflicted
+++ resolved
@@ -22,7 +22,6 @@
 import { CellCoordinates } from "./common/cell";
 import * as Classes from "./common/classes";
 import { RenderMode } from "./common/renderMode";
-<<<<<<< HEAD
 import { CoordinateData } from "./interactions/dragTypes";
 import { ContextMenuRenderer, MenuContextImpl } from "./interactions/menus";
 import { DragSelectable, SelectableProps } from "./interactions/selectable";
@@ -38,16 +37,6 @@
      */
     enableBodyContextMenu?: boolean;
 
-=======
-import { ICoordinateData } from "./interactions/dragTypes";
-import { IContextMenuRenderer, MenuContext } from "./interactions/menus";
-import { DragSelectable, ISelectableProps } from "./interactions/selectable";
-import { ILocator } from "./locator";
-import { Region, Regions } from "./regions";
-import { cellClassNames, ITableBodyCellsProps, TableBodyCells } from "./tableBodyCells";
-
-export interface ITableBodyProps extends ISelectableProps, ITableBodyCellsProps {
->>>>>>> 519228df
     /**
      * An optional callback for displaying a context menu when right-clicking
      * on the table body. The callback is supplied with an `IMenuContext`
@@ -166,16 +155,12 @@
         return bodyContextMenuRenderer(menuContext);
     };
 
-<<<<<<< HEAD
     // Callbacks
     // =========
 
     private handleContextMenu = (e: React.MouseEvent<HTMLDivElement>) => {
         const { onFocusedCell, onSelection, selectedRegions } = this.props;
         const targetRegion = this.locateClick(e.nativeEvent as MouseEvent);
-=======
-        let nextSelectedRegions: Region[] = selectedRegions;
->>>>>>> 519228df
 
         // if the event did not happen within a selected region, clear all
         // selections and select the right-clicked cell.
