--- conflicted
+++ resolved
@@ -68,10 +68,5 @@
     TableLoadingOption,
 } from "./regions";
 
-export { Table } from "./table";
-
-<<<<<<< HEAD
-export { TableProps } from "./tableProps";
-=======
-export { Table2, Table2Props } from "./table2";
->>>>>>> 0ef7029d
+// TODO(adahiya): rename Table2 to Table
+export { Table2 as Table, Table2Props as TableProps } from "./table";