/*
 * Copyright 2021 Palantir Technologies, Inc. All rights reserved.
 * Licensed under the Apache License, Version 2.0 (the "License");
 * you may not use this file except in compliance with the License.
 * You may obtain a copy of the License at
 *
 *     http://www.apache.org/licenses/LICENSE-2.0
 *
 * Unless required by applicable law or agreed to in writing, software
 * distributed under the License is distributed on an "AS IS" BASIS,
 * WITHOUT WARRANTIES OR CONDITIONS OF ANY KIND, either express or implied.
 * See the License for the specific language governing permissions and
 * limitations under the License.
 */

import classNames from "classnames";
import * as React from "react";

import {
    AbstractComponent,
    DISPLAYNAME_PREFIX,
    HotkeyConfig,
    HotkeysTarget,
    Ref,
    UseHotkeysReturnValue,
    Utils as CoreUtils,
} from "@blueprintjs/core";

<<<<<<< HEAD
import { CellProps } from "./cell/cell";
import { Column, ColumnProps } from "./column";
import { FocusedCellCoordinates } from "./common/cell";
=======
import { Column, IColumnProps } from "./column";
import type { IFocusedCellCoordinates } from "./common/cellTypes";
>>>>>>> 0ef7029d
import * as Classes from "./common/classes";
import { columnInteractionBarContextTypes, ColumnInteractionBarContextTypes } from "./common/context";
import * as Errors from "./common/errors";
import { Grid, CellMapper } from "./common/grid";
import * as FocusedCellUtils from "./common/internal/focusedCellUtils";
import * as ScrollUtils from "./common/internal/scrollUtils";
import { Rect } from "./common/rect";
import { RenderMode } from "./common/renderMode";
import { Utils } from "./common/utils";
import { ColumnHeader } from "./headers/columnHeader";
import { ColumnHeaderCell, ColumnHeaderCellProps } from "./headers/columnHeaderCell";
import { renderDefaultRowHeader, RowHeader } from "./headers/rowHeader";
import { ResizeSensor } from "./interactions/resizeSensor";
import { GuideLayer } from "./layers/guides";
import { RegionStyler, RegionLayer } from "./layers/regions";
import { Locator, LocatorImpl } from "./locator";
import { QuadrantType } from "./quadrants/tableQuadrant";
import { TableQuadrantStack } from "./quadrants/tableQuadrantStack";
import { ColumnLoadingOption, Region, RegionCardinality, Regions, SelectionModes, TableLoadingOption } from "./regions";
import {
    IResizeRowsByApproximateHeightOptions,
    resizeRowsByApproximateHeight,
    resizeRowsByTallestCell,
} from "./resizeRows";
import { TableBody } from "./tableBody";
import { TableHotkeys } from "./tableHotkeys";
import type { TableProps, TablePropsDefaults, TablePropsWithDefaults } from "./tableProps";
import type { TableState, TableSnapshot } from "./tableState";
<<<<<<< HEAD
import {
    clampNumFrozenColumns,
    clampNumFrozenRows,
    getHotkeysFromProps,
    hasLoadingOption,
    isSelectionModeEnabled,
} from "./tableUtils";

export class Table extends AbstractComponent<TableProps, TableState, TableSnapshot> {
=======
import { clampNumFrozenColumns, clampNumFrozenRows, hasLoadingOption } from "./tableUtils";

/* eslint-disable deprecation/deprecation */

/** @deprecated use Table2, which supports usage of the new hotkeys API in the same application */
@HotkeysTarget
export class Table extends AbstractComponent2<TableProps, TableState, TableSnapshot> {
>>>>>>> 0ef7029d
    public static displayName = `${DISPLAYNAME_PREFIX}.Table`;

    public static defaultProps: TablePropsDefaults = {
        defaultColumnWidth: 150,
        defaultRowHeight: 20,
        enableColumnInteractionBar: false,
        enableFocusedCell: false,
        enableGhostCells: false,
        enableMultipleSelection: true,
        enableRowHeader: true,
        forceRerenderOnSelectionChange: false,
        loadingOptions: [],
        maxColumnWidth: 9999,
        maxRowHeight: 9999,
        minColumnWidth: 50,
        minRowHeight: 20,
        numFrozenColumns: 0,
        numFrozenRows: 0,
        numRows: 0,
        renderMode: RenderMode.BATCH_ON_UPDATE,
        rowHeaderCellRenderer: renderDefaultRowHeader,
        selectionModes: SelectionModes.ALL,
    };

    public static childContextTypes: React.ValidationMap<ColumnInteractionBarContextTypes> = columnInteractionBarContextTypes;

    public static getDerivedStateFromProps(props: TablePropsWithDefaults, state: TableState) {
        const {
            children,
            defaultColumnWidth,
            defaultRowHeight,
            enableFocusedCell,
            focusedCell,
            numRows,
            selectedRegions,
            selectionModes,
        } = props;

        // assign values from state if uncontrolled
        let { columnWidths, rowHeights } = props;
        if (columnWidths == null) {
            columnWidths = state.columnWidths;
        }
        if (rowHeights == null) {
            rowHeights = state.rowHeights;
        }

        const newChildrenArray = React.Children.toArray(children) as Array<React.ReactElement<ColumnProps>>;
        const didChildrenChange = newChildrenArray !== state.childrenArray;
        const numCols = newChildrenArray.length;

        let newColumnWidths = columnWidths;
        if (columnWidths !== state.columnWidths || didChildrenChange) {
            // Try to maintain widths of columns by looking up the width of the
            // column that had the same `ID` prop. If none is found, use the
            // previous width at the same index.
            const previousColumnWidths = newChildrenArray.map(
<<<<<<< HEAD
                (child: React.ReactElement<ColumnProps>, index: number) => {
                    const mappedIndex = state.columnIdToIndex[child.props.id];
                    return state.columnWidths[mappedIndex != null ? mappedIndex : index];
=======
                (child: React.ReactElement<IColumnProps>, index: number) => {
                    const mappedIndex =
                        child.props.id === undefined ? index : state.columnIdToIndex[String(child.props.id)];
                    return state.columnWidths[mappedIndex];
>>>>>>> 0ef7029d
                },
            );

            // Make sure the width/height arrays have the correct length, but keep
            // as many existing widths/heights as possible. Also, apply the
            // sparse width/heights from props.
            newColumnWidths = Utils.arrayOfLength(newColumnWidths, numCols, defaultColumnWidth);
            newColumnWidths = Utils.assignSparseValues(newColumnWidths, previousColumnWidths);
            newColumnWidths = Utils.assignSparseValues(newColumnWidths, columnWidths);
        }

        let newRowHeights = rowHeights;
        if (rowHeights !== state.rowHeights || numRows !== state.rowHeights.length) {
            newRowHeights = Utils.arrayOfLength(newRowHeights, numRows, defaultRowHeight);
            newRowHeights = Utils.assignSparseValues(newRowHeights, rowHeights);
        }

        // if we're in uncontrolled mode, filter out all selected regions that don't
        // fit in the current new table dimensions
        const newSelectedRegions =
            selectedRegions ??
            state.selectedRegions.filter(region => {
                const regionCardinality = Regions.getRegionCardinality(region);
                return (
                    isSelectionModeEnabled(props, regionCardinality, selectionModes) &&
                    Regions.isRegionValidForTable(region, numRows, numCols)
                );
            });

        const newFocusedCell = FocusedCellUtils.getInitialFocusedCell(
            enableFocusedCell,
            focusedCell,
            state.focusedCell,
            newSelectedRegions,
        );

        const nextState = {
            childrenArray: newChildrenArray,
            columnIdToIndex: didChildrenChange ? Table.createColumnIdIndex(newChildrenArray) : state.columnIdToIndex,
            columnWidths: newColumnWidths,
            focusedCell: newFocusedCell,
            numFrozenColumnsClamped: clampNumFrozenColumns(props),
            numFrozenRowsClamped: clampNumFrozenRows(props),
            rowHeights: newRowHeights,
            selectedRegions: newSelectedRegions,
        };

        if (!CoreUtils.deepCompareKeys(state, nextState, Table.SHALLOW_COMPARE_STATE_KEYS_DENYLIST)) {
            return nextState;
        }

        return null;
    }

    private static SHALLOW_COMPARE_PROP_KEYS_DENYLIST = [
        "selectedRegions", // (intentionally omitted; can be deeply compared to save on re-renders in controlled mode)
    ] as Array<keyof TableProps>;

    private static SHALLOW_COMPARE_STATE_KEYS_DENYLIST = [
        "selectedRegions", // (intentionally omitted; can be deeply compared to save on re-renders in uncontrolled mode)
        "viewportRect",
    ] as Array<keyof TableState>;

    private static createColumnIdIndex(children: Array<React.ReactElement<any>>) {
        const columnIdToIndex: { [key: string]: number } = {};
        for (let i = 0; i < children.length; i++) {
            const key = children[i].props.id;
            if (key != null) {
                columnIdToIndex[String(key)] = i;
            }
        }
        return columnIdToIndex;
    }

<<<<<<< HEAD
    private hotkeys: HotkeyConfig[] = [];
=======
    private static isSelectionModeEnabled(
        props: TablePropsWithDefaults,
        selectionMode: RegionCardinality,
        selectionModes = props.selectionModes,
    ) {
        const { children, numRows } = props;
        const numColumns = React.Children.count(children);
        return selectionModes.indexOf(selectionMode) >= 0 && numRows > 0 && numColumns > 0;
    }
>>>>>>> 0ef7029d

    private hotkeysImpl: TableHotkeys;

    public grid: Grid | null = null;

    public locator?: Locator;

    private resizeSensorDetach?: () => void;

    private refHandlers = {
        cellContainer: (ref: HTMLElement | null) => (this.cellContainerElement = ref),
        columnHeader: (ref: HTMLElement | null) => (this.columnHeaderElement = ref),
        quadrantStack: (ref: TableQuadrantStack) => (this.quadrantStackInstance = ref),
        rootTable: (ref: HTMLElement | null) => (this.rootTableElement = ref),
        rowHeader: (ref: HTMLElement | null) => (this.rowHeaderElement = ref),
        scrollContainer: (ref: HTMLElement | null) => (this.scrollContainerElement = ref),
    };

    private cellContainerElement?: HTMLElement | null;

    private columnHeaderElement?: HTMLElement | null;

    private quadrantStackInstance?: TableQuadrantStack;

    private rootTableElement?: HTMLElement | null;

    private rowHeaderElement?: HTMLElement | null;

    private scrollContainerElement?: HTMLElement | null;

    /*
     * This value is set to `true` when all cells finish mounting for the first
     * time. It serves as a signal that we can switch to batch rendering.
     */
    private didCompletelyMount = false;

<<<<<<< HEAD
    public constructor(props: TableProps) {
        super(props);
=======
    public constructor(props: TablePropsWithDefaults, context?: any) {
        super(props, context);
>>>>>>> 0ef7029d

        const { children, columnWidths, defaultRowHeight, defaultColumnWidth, numRows, rowHeights } = props;

        const childrenArray = React.Children.toArray(children) as Array<React.ReactElement<ColumnProps>>;
        const columnIdToIndex = Table.createColumnIdIndex(childrenArray);

        // Create height/width arrays using the lengths from props and
        // children, the default values from props, and finally any sparse
        // arrays passed into props.
        let newColumnWidths = childrenArray.map(() => defaultColumnWidth);
        if (columnWidths !== undefined) {
            newColumnWidths = Utils.assignSparseValues(newColumnWidths, columnWidths);
        }
        let newRowHeights = Utils.times(numRows, () => defaultRowHeight);
        if (rowHeights !== undefined) {
            newRowHeights = Utils.assignSparseValues(newRowHeights, rowHeights);
        }

        const selectedRegions = props.selectedRegions == null ? ([] as Region[]) : props.selectedRegions;
        const focusedCell = FocusedCellUtils.getInitialFocusedCell(
            props.enableFocusedCell,
            props.focusedCell,
            undefined,
            selectedRegions,
        );

        this.state = {
            childrenArray,
            columnIdToIndex,
            columnWidths: newColumnWidths,
            didHeadersMount: false,
            focusedCell,
            horizontalGuides: [],
            isLayoutLocked: false,
            isReordering: false,
            numFrozenColumnsClamped: clampNumFrozenColumns(props),
            numFrozenRowsClamped: clampNumFrozenRows(props),
            rowHeights: newRowHeights,
            selectedRegions,
            verticalGuides: [],
        };

        this.hotkeysImpl = new TableHotkeys(props, this.state, {
            getEnabledSelectionHandler: this.getEnabledSelectionHandler,
            handleFocus: this.handleFocus,
            handleSelection: this.handleSelection,
            syncViewportPosition: this.syncViewportPosition,
        });
        this.hotkeys = getHotkeysFromProps(props, this.hotkeysImpl);
    }

    // Instance methods
    // ================

    /**
     * __Experimental!__ Resizes all rows in the table to the approximate
     * maximum height of wrapped cell content in each row. Works best when each
     * cell contains plain text of a consistent font style (though font style
     * may vary between cells). Since this function uses approximate
     * measurements, results may not be perfect.
     *
     * Approximation parameters can be configured for the entire table or on a
     * per-cell basis. Default values are fine-tuned to work well with default
     * Table font styles.
     */
    public resizeRowsByApproximateHeight(
        getCellText: CellMapper<string>,
        options?: IResizeRowsByApproximateHeightOptions,
    ) {
        const rowHeights = resizeRowsByApproximateHeight(
            this.props.numRows!,
            this.state.columnWidths,
            getCellText,
            options,
        );
        this.invalidateGrid();
        this.setState({ rowHeights });
    }

    /**
     * Resize all rows in the table to the height of the tallest visible cell in the specified columns.
     * If no indices are provided, default to using the tallest visible cell from all columns in view.
     */
    public resizeRowsByTallestCell(columnIndices?: number | number[]) {
        if (this.grid == null || this.state.viewportRect === undefined || this.locator === undefined) {
            console.warn(Errors.TABLE_UNMOUNTED_RESIZE_WARNING);
            return;
        }

        const rowHeights = resizeRowsByTallestCell(
            this.grid,
            this.state.viewportRect,
            this.locator,
            this.state.rowHeights.length,
            columnIndices,
        );
        this.invalidateGrid();
        this.setState({ rowHeights });
    }

    /**
     * Scrolls the table to the target region in a fashion appropriate to the target region's
     * cardinality:
     *
     * - CELLS: Scroll the top-left cell in the target region to the top-left corner of the viewport.
     * - FULL_ROWS: Scroll the top-most row in the target region to the top of the viewport.
     * - FULL_COLUMNS: Scroll the left-most column in the target region to the left side of the viewport.
     * - FULL_TABLE: Scroll the top-left cell in the table to the top-left corner of the viewport.
     *
     * If there are active frozen rows and/or columns, the target region will be positioned in the
     * top-left corner of the non-frozen area (unless the target region itself is in the frozen
     * area).
     *
     * If the target region is close to the bottom-right corner of the table, this function will
     * simply scroll the target region as close to the top-left as possible until the bottom-right
     * corner is reached.
     */
    public scrollToRegion(region: Region) {
<<<<<<< HEAD
        const { numFrozenColumnsClamped: numFrozenColumns, numFrozenRowsClamped: numFrozenRows } = this.state;
        const { left: currScrollLeft, top: currScrollTop } = this.state.viewportRect;
=======
        const {
            numFrozenColumnsClamped: numFrozenColumns,
            numFrozenRowsClamped: numFrozenRows,
            viewportRect,
        } = this.state;

        if (viewportRect === undefined || this.grid === null || this.quadrantStackInstance === undefined) {
            return;
        }

        const { left: currScrollLeft, top: currScrollTop } = viewportRect;
>>>>>>> 0ef7029d

        const { scrollLeft, scrollTop } = ScrollUtils.getScrollPositionForRegion(
            region,
            currScrollLeft,
            currScrollTop,
            this.grid.getCumulativeWidthBefore,
            this.grid.getCumulativeHeightBefore,
            numFrozenRows,
            numFrozenColumns,
        );

        const correctedScrollLeft = this.shouldDisableHorizontalScroll() ? 0 : scrollLeft;
        const correctedScrollTop = this.shouldDisableVerticalScroll() ? 0 : scrollTop;

        // defer to the quadrant stack to keep all quadrant positions in sync
        this.quadrantStackInstance.scrollToPosition(correctedScrollLeft, correctedScrollTop);
    }

    // React lifecycle
    // ===============

    public getChildContext(): ColumnInteractionBarContextTypes {
        return {
            enableColumnInteractionBar: this.props.enableColumnInteractionBar,
        };
    }

    public shouldComponentUpdate(nextProps: TableProps, nextState: TableState) {
        const propKeysDenylist = { exclude: Table.SHALLOW_COMPARE_PROP_KEYS_DENYLIST };
        const stateKeysDenylist = { exclude: Table.SHALLOW_COMPARE_STATE_KEYS_DENYLIST };

        return (
            !CoreUtils.shallowCompareKeys(this.props, nextProps, propKeysDenylist) ||
            !CoreUtils.shallowCompareKeys(this.state, nextState, stateKeysDenylist) ||
            !CoreUtils.deepCompareKeys(this.props, nextProps, Table.SHALLOW_COMPARE_PROP_KEYS_DENYLIST) ||
            !CoreUtils.deepCompareKeys(this.state, nextState, Table.SHALLOW_COMPARE_STATE_KEYS_DENYLIST)
        );
    }

    public render() {
        return <HotkeysTarget hotkeys={this.hotkeys}>{this.renderTableContents}</HotkeysTarget>;
    }

    private renderTableContents = ({ handleKeyDown, handleKeyUp }: UseHotkeysReturnValue) => {
        const {
            children,
            className,
            enableRowHeader,
            loadingOptions,
            numRows,
            enableColumnInteractionBar,
        } = this.props;
        const { horizontalGuides, numFrozenColumnsClamped, numFrozenRowsClamped, verticalGuides } = this.state;
        if (!this.gridDimensionsMatchProps()) {
            // Ensure we're rendering the correct number of rows & columns
            this.invalidateGrid();
        }

        const grid = this.validateGrid();

        const classes = classNames(
            Classes.TABLE_CONTAINER,
            {
                [Classes.TABLE_REORDERING]: this.state.isReordering,
                [Classes.TABLE_NO_VERTICAL_SCROLL]: this.shouldDisableVerticalScroll(),
                [Classes.TABLE_NO_HORIZONTAL_SCROLL]: this.shouldDisableHorizontalScroll(),
<<<<<<< HEAD
                [Classes.TABLE_SELECTION_ENABLED]: isSelectionModeEnabled(this.props, RegionCardinality.CELLS),
=======
                [Classes.TABLE_SELECTION_ENABLED]: Table.isSelectionModeEnabled(
                    this.props as TablePropsWithDefaults,
                    RegionCardinality.CELLS,
                ),
>>>>>>> 0ef7029d
                [Classes.TABLE_NO_ROWS]: numRows === 0,
            },
            className,
        );

        return (
            <div
                className={classes}
                ref={this.refHandlers.rootTable}
                onScroll={this.handleRootScroll}
                onKeyDown={handleKeyDown}
                onKeyUp={handleKeyUp}
                tabIndex={0}
            >
                <TableQuadrantStack
                    bodyRef={this.refHandlers.cellContainer}
                    bodyRenderer={this.renderBody}
                    columnHeaderRenderer={this.renderColumnHeader}
                    columnHeaderRef={this.refHandlers.columnHeader}
                    enableColumnInteractionBar={enableColumnInteractionBar}
                    enableRowHeader={enableRowHeader}
                    grid={grid}
                    handleColumnResizeGuide={this.handleColumnResizeGuide}
                    handleColumnsReordering={this.handleColumnsReordering}
                    handleRowResizeGuide={this.handleRowResizeGuide}
                    handleRowsReordering={this.handleRowsReordering}
                    isHorizontalScrollDisabled={this.shouldDisableHorizontalScroll()}
                    isVerticalScrollDisabled={this.shouldDisableVerticalScroll()}
                    loadingOptions={loadingOptions}
                    numColumns={React.Children.count(children)}
                    numFrozenColumns={numFrozenColumnsClamped}
                    numFrozenRows={numFrozenRowsClamped}
                    numRows={numRows}
                    onScroll={this.handleBodyScroll}
                    ref={this.refHandlers.quadrantStack}
                    menuRenderer={this.renderMenu}
                    rowHeaderRenderer={this.renderRowHeader}
                    rowHeaderRef={this.refHandlers.rowHeader}
                    scrollContainerRef={this.refHandlers.scrollContainer}
                />
                <div className={classNames(Classes.TABLE_OVERLAY_LAYER, Classes.TABLE_OVERLAY_REORDERING_CURSOR)} />
                <GuideLayer
                    className={Classes.TABLE_RESIZE_GUIDES}
                    verticalGuides={verticalGuides}
                    horizontalGuides={horizontalGuides}
                />
            </div>
        );
    };

    /**
     * When the component mounts, the HTML Element refs will be available, so
     * we constructor the Locator, which queries the elements' bounding
     * ClientRects.
     */
    public componentDidMount() {
        this.validateGrid();

<<<<<<< HEAD
        this.locator = new LocatorImpl(this.rootTableElement, this.scrollContainerElement, this.cellContainerElement);
        this.updateLocator();
        this.updateViewportRect(this.locator.getViewportRect());

        this.resizeSensorDetach = ResizeSensor.attach(this.rootTableElement, () => {
            if (!this.state.isLayoutLocked) {
                this.updateViewportRect(this.locator.getViewportRect());
            }
        });
=======
        if (this.rootTableElement != null && this.scrollContainerElement != null && this.cellContainerElement != null) {
            this.locator = new Locator(this.rootTableElement, this.scrollContainerElement, this.cellContainerElement);
            this.updateLocator();
            this.updateViewportRect(this.locator.getViewportRect());
            this.resizeSensorDetach = ResizeSensor.attach(this.rootTableElement, () => {
                if (!this.state.isLayoutLocked) {
                    this.updateViewportRect(this.locator?.getViewportRect());
                }
            });
        }
>>>>>>> 0ef7029d
    }

    public componentWillUnmount() {
        if (this.resizeSensorDetach != null) {
            this.resizeSensorDetach();
            delete this.resizeSensorDetach;
        }
        this.didCompletelyMount = false;
    }

    public getSnapshotBeforeUpdate() {
        const { viewportRect } = this.state;

        if (viewportRect === undefined) {
            return {};
        }

        const grid = this.validateGrid();
        const tableBottom = grid.getCumulativeHeightAt(grid.numRows - 1);
        const tableRight = grid.getCumulativeWidthAt(grid.numCols - 1);

        const nextScrollTop =
            tableBottom < viewportRect.top + viewportRect.height
                ? // scroll the last row into view
                  Math.max(0, tableBottom - viewportRect.height)
                : undefined;

        const nextScrollLeft =
            tableRight < viewportRect.left + viewportRect.width
                ? // scroll the last column into view
                  Math.max(0, tableRight - viewportRect.width)
                : undefined;

        // these will only be defined if they differ from viewportRect
        return { nextScrollLeft, nextScrollTop };
    }

    public componentDidUpdate(prevProps: TableProps, prevState: TableState, snapshot: TableSnapshot) {
        super.componentDidUpdate(prevProps, prevState, snapshot);
        this.hotkeysImpl.setState(this.state);
        this.hotkeysImpl.setProps(this.props);

        const didChildrenChange =
            (React.Children.toArray(this.props.children) as Array<React.ReactElement<ColumnProps>>) !==
            this.state.childrenArray;

        const shouldInvalidateGrid =
            didChildrenChange ||
            this.props.columnWidths !== prevState.columnWidths ||
            this.props.rowHeights !== prevState.rowHeights ||
            this.props.numRows !== prevProps.numRows ||
            (this.props.forceRerenderOnSelectionChange && this.props.selectedRegions !== prevProps.selectedRegions);

        if (shouldInvalidateGrid) {
            this.invalidateGrid();
        }

        if (this.locator != null) {
            this.validateGrid();
            this.updateLocator();
        }

        // When true, we'll need to imperatively synchronize quadrant views after
        // the update. This check lets us avoid expensively diff'ing columnWidths
        // and rowHeights in <TableQuadrantStack> on each update.
        const didUpdateColumnOrRowSizes =
            !CoreUtils.arraysEqual(this.state.columnWidths, prevState.columnWidths) ||
            !CoreUtils.arraysEqual(this.state.rowHeights, prevState.rowHeights);

        if (didUpdateColumnOrRowSizes) {
            this.quadrantStackInstance?.synchronizeQuadrantViews();
            this.syncViewportPosition(snapshot);
        }

        const shouldInvalidateHotkeys =
            this.props.getCellClipboardData !== prevProps.getCellClipboardData ||
            this.props.enableFocusedCell !== prevProps.enableFocusedCell ||
            this.props.enableMultipleSelection !== prevProps.enableMultipleSelection ||
            this.props.selectionModes !== prevProps.selectionModes;

        if (shouldInvalidateHotkeys) {
            this.hotkeys = getHotkeysFromProps(this.props, this.hotkeysImpl);
        }
    }

    protected validateProps(props: TableProps) {
        const { children, columnWidths, numFrozenColumns, numFrozenRows, numRows, rowHeights } = props;
        const numColumns = React.Children.count(children);

        // do cheap error-checking first.
        if (numRows != null && numRows < 0) {
            throw new Error(Errors.TABLE_NUM_ROWS_NEGATIVE);
        }
        if (numFrozenRows != null && numFrozenRows < 0) {
            throw new Error(Errors.TABLE_NUM_FROZEN_ROWS_NEGATIVE);
        }
        if (numFrozenColumns != null && numFrozenColumns < 0) {
            throw new Error(Errors.TABLE_NUM_FROZEN_COLUMNS_NEGATIVE);
        }
        if (numRows != null && rowHeights != null && rowHeights.length !== numRows) {
            throw new Error(Errors.TABLE_NUM_ROWS_ROW_HEIGHTS_MISMATCH);
        }
        if (numColumns != null && columnWidths != null && columnWidths.length !== numColumns) {
            throw new Error(Errors.TABLE_NUM_COLUMNS_COLUMN_WIDTHS_MISMATCH);
        }
        React.Children.forEach(children, child => {
            if (!CoreUtils.isElementOfType(child, Column)) {
                throw new Error(Errors.TABLE_NON_COLUMN_CHILDREN_WARNING);
            }
        });

        // these are recoverable scenarios, so just print a warning.
        if (numFrozenRows != null && numRows != null && numFrozenRows > numRows) {
            console.warn(Errors.TABLE_NUM_FROZEN_ROWS_BOUND_WARNING);
        }

        if (numFrozenColumns != null && numFrozenColumns > numColumns) {
            console.warn(Errors.TABLE_NUM_FROZEN_COLUMNS_BOUND_WARNING);
        }
    }

    private gridDimensionsMatchProps() {
        const { children, numRows } = this.props;
        return (
            this.grid != null && this.grid.numCols === React.Children.count(children) && this.grid.numRows === numRows
        );
    }

<<<<<<< HEAD
=======
    // Hotkeys
    // =======

    private maybeRenderCopyHotkey() {
        const { getCellClipboardData } = this.props;
        if (getCellClipboardData != null) {
            return (
                <Hotkey
                    key="copy-hotkey"
                    label="Copy selected table cells"
                    group="Table"
                    combo="mod+c"
                    onKeyDown={this.hotkeysImpl.handleCopy}
                />
            );
        } else {
            return undefined;
        }
    }

    private maybeRenderSelectionResizeHotkeys() {
        const { enableMultipleSelection, selectionModes } = this.props;
        const isSomeSelectionModeEnabled = selectionModes!.length > 0;

        if (enableMultipleSelection && isSomeSelectionModeEnabled) {
            return [
                <Hotkey
                    key="resize-selection-up"
                    label="Resize selection upward"
                    group="Table"
                    combo="shift+up"
                    onKeyDown={this.hotkeysImpl.handleSelectionResizeUp}
                />,
                <Hotkey
                    key="resize-selection-down"
                    label="Resize selection downward"
                    group="Table"
                    combo="shift+down"
                    onKeyDown={this.hotkeysImpl.handleSelectionResizeDown}
                />,
                <Hotkey
                    key="resize-selection-left"
                    label="Resize selection leftward"
                    group="Table"
                    combo="shift+left"
                    onKeyDown={this.hotkeysImpl.handleSelectionResizeLeft}
                />,
                <Hotkey
                    key="resize-selection-right"
                    label="Resize selection rightward"
                    group="Table"
                    combo="shift+right"
                    onKeyDown={this.hotkeysImpl.handleSelectionResizeRight}
                />,
            ];
        } else {
            return undefined;
        }
    }

    private maybeRenderFocusHotkeys() {
        const { enableFocusedCell } = this.props;
        if (enableFocusedCell != null) {
            return [
                <Hotkey
                    key="move left"
                    label="Move focus cell left"
                    group="Table"
                    combo="left"
                    onKeyDown={this.hotkeysImpl.handleFocusMoveLeft}
                />,
                <Hotkey
                    key="move right"
                    label="Move focus cell right"
                    group="Table"
                    combo="right"
                    onKeyDown={this.hotkeysImpl.handleFocusMoveRight}
                />,
                <Hotkey
                    key="move up"
                    label="Move focus cell up"
                    group="Table"
                    combo="up"
                    onKeyDown={this.hotkeysImpl.handleFocusMoveUp}
                />,
                <Hotkey
                    key="move down"
                    label="Move focus cell down"
                    group="Table"
                    combo="down"
                    onKeyDown={this.hotkeysImpl.handleFocusMoveDown}
                />,
                <Hotkey
                    key="move tab"
                    label="Move focus cell tab"
                    group="Table"
                    combo="tab"
                    onKeyDown={this.hotkeysImpl.handleFocusMoveRightInternal}
                    allowInInput={true}
                />,
                <Hotkey
                    key="move shift-tab"
                    label="Move focus cell shift tab"
                    group="Table"
                    combo="shift+tab"
                    onKeyDown={this.hotkeysImpl.handleFocusMoveLeftInternal}
                    allowInInput={true}
                />,
                <Hotkey
                    key="move enter"
                    label="Move focus cell enter"
                    group="Table"
                    combo="enter"
                    onKeyDown={this.hotkeysImpl.handleFocusMoveDownInternal}
                    allowInInput={true}
                />,
                <Hotkey
                    key="move shift-enter"
                    label="Move focus cell shift enter"
                    group="Table"
                    combo="shift+enter"
                    onKeyDown={this.hotkeysImpl.handleFocusMoveUpInternal}
                    allowInInput={true}
                />,
            ];
        } else {
            return [];
        }
    }

    private maybeRenderSelectAllHotkey() {
        if (Table.isSelectionModeEnabled(this.props as TablePropsWithDefaults, RegionCardinality.FULL_TABLE)) {
            return (
                <Hotkey
                    key="select-all-hotkey"
                    label="Select all"
                    group="Table"
                    combo="mod+a"
                    onKeyDown={this.hotkeysImpl.handleSelectAllHotkey}
                />
            );
        } else {
            return undefined;
        }
    }

>>>>>>> 0ef7029d
    // Quadrant refs
    // =============

    private shouldDisableVerticalScroll() {
        const { enableGhostCells } = this.props;
        const { viewportRect } = this.state;

        if (this.grid === null || viewportRect === undefined) {
            return false;
        }

        const rowIndices = this.grid.getRowIndicesInRect(viewportRect, enableGhostCells);

        const isViewportUnscrolledVertically = viewportRect != null && viewportRect.top === 0;
        const areRowHeadersLoading = hasLoadingOption(this.props.loadingOptions, TableLoadingOption.ROW_HEADERS);
        const areGhostRowsVisible = enableGhostCells && this.grid.isGhostIndex(rowIndices.rowIndexEnd - 1, 0);

        return areGhostRowsVisible && (isViewportUnscrolledVertically || areRowHeadersLoading);
    }

    private shouldDisableHorizontalScroll() {
        const { enableGhostCells } = this.props;
        const { viewportRect } = this.state;

        if (this.grid === null || viewportRect === undefined) {
            return false;
        }

        const columnIndices = this.grid.getColumnIndicesInRect(viewportRect, enableGhostCells);

        const isViewportUnscrolledHorizontally = viewportRect != null && viewportRect.left === 0;
        const areGhostColumnsVisible = enableGhostCells && this.grid.isGhostColumn(columnIndices.columnIndexEnd);
        const areColumnHeadersLoading = hasLoadingOption(this.props.loadingOptions, TableLoadingOption.COLUMN_HEADERS);

        return areGhostColumnsVisible && (isViewportUnscrolledHorizontally || areColumnHeadersLoading);
    }

<<<<<<< HEAD
    private renderMenu = (refHandler: Ref<HTMLDivElement>) => {
        const classes = classNames(Classes.TABLE_MENU, {
            [Classes.TABLE_SELECTION_ENABLED]: isSelectionModeEnabled(this.props, RegionCardinality.FULL_TABLE),
=======
    private renderMenu = (refHandler: IRef<HTMLDivElement> | undefined) => {
        const classes = classNames(Classes.TABLE_MENU, {
            [Classes.TABLE_SELECTION_ENABLED]: Table.isSelectionModeEnabled(
                this.props as TablePropsWithDefaults,
                RegionCardinality.FULL_TABLE,
            ),
>>>>>>> 0ef7029d
        });
        return (
            <div className={classes} ref={refHandler} onMouseDown={this.handleMenuMouseDown}>
                {this.maybeRenderRegions(this.styleMenuRegion)}
            </div>
        );
    };

    private handleMenuMouseDown = (e: React.MouseEvent<HTMLDivElement>) => {
        // the shift+click interaction expands the region from the focused cell.
        // thus, if shift is pressed we shouldn't move the focused cell.
        this.selectAll(!e.shiftKey);
    };

    private selectAll = (shouldUpdateFocusedCell: boolean) => {
        const selectionHandler = this.getEnabledSelectionHandler(RegionCardinality.FULL_TABLE);
        // clicking on upper left hand corner sets selection to "all"
        // regardless of current selection state (clicking twice does not deselect table)
        selectionHandler([Regions.table()]);

        if (shouldUpdateFocusedCell) {
            const newFocusedCellCoordinates = Regions.getFocusCellCoordinatesFromRegion(Regions.table());
            this.handleFocus(FocusedCellUtils.toFullCoordinates(newFocusedCellCoordinates));
        }
    };

    private getColumnProps(columnIndex: number) {
        const column = this.state.childrenArray[columnIndex] as React.ReactElement<ColumnProps>;
        return column === undefined ? undefined : column.props;
    }

    private columnHeaderCellRenderer = (columnIndex: number) => {
        const columnProps = this.getColumnProps(columnIndex);
        if (columnProps === undefined) {
            return null;
        }

        const { id, cellRenderer, columnHeaderCellRenderer, ...spreadableProps } = columnProps;

        const columnLoading =
            hasLoadingOption(columnProps.loadingOptions, ColumnLoadingOption.HEADER) ||
            hasLoadingOption(this.props.loadingOptions, TableLoadingOption.COLUMN_HEADERS);

        if (columnHeaderCellRenderer != null) {
            const columnHeaderCell = columnHeaderCellRenderer(columnIndex);
<<<<<<< HEAD
            const columnHeaderCellLoading = columnHeaderCell.props.loading;

            const columnHeaderCellProps: ColumnHeaderCellProps = {
                loading: columnHeaderCellLoading != null ? columnHeaderCellLoading : columnLoading,
            };
            return React.cloneElement(columnHeaderCell, columnHeaderCellProps);
=======
            if (columnHeaderCell != null) {
                return React.cloneElement(columnHeaderCell, {
                    loading: columnHeaderCell.props.loading ?? columnLoading,
                });
            }
>>>>>>> 0ef7029d
        }

        const baseProps: ColumnHeaderCellProps = {
            index: columnIndex,
            loading: columnLoading,
            ...spreadableProps,
        };

        if (columnProps.name != null) {
            return <ColumnHeaderCell {...baseProps} />;
        } else {
            return <ColumnHeaderCell {...baseProps} name={Utils.toBase26Alpha(columnIndex)} />;
        }
    };

    private renderColumnHeader = (
<<<<<<< HEAD
        refHandler: Ref<HTMLDivElement>,
        resizeHandler: (verticalGuides: number[]) => void,
=======
        refHandler: IRef<HTMLDivElement>,
        resizeHandler: (verticalGuides: number[] | null) => void,
>>>>>>> 0ef7029d
        reorderingHandler: (oldIndex: number, newIndex: number, length: number) => void,
        showFrozenColumnsOnly: boolean = false,
    ) => {
        const { focusedCell, selectedRegions, viewportRect } = this.state;
        const {
            defaultColumnWidth,
            enableMultipleSelection,
            enableGhostCells,
            enableColumnReordering,
            enableColumnResizing,
            loadingOptions,
            maxColumnWidth,
            minColumnWidth,
            selectedRegionTransform,
        } = this.props;

        if (this.grid === null || this.locator === undefined || viewportRect === undefined) {
            return undefined;
        }

        const classes = classNames(Classes.TABLE_COLUMN_HEADERS, {
<<<<<<< HEAD
            [Classes.TABLE_SELECTION_ENABLED]: isSelectionModeEnabled(this.props, RegionCardinality.FULL_COLUMNS),
=======
            [Classes.TABLE_SELECTION_ENABLED]: Table.isSelectionModeEnabled(
                this.props as TablePropsWithDefaults,
                RegionCardinality.FULL_COLUMNS,
            ),
>>>>>>> 0ef7029d
        });

        const columnIndices = this.grid.getColumnIndicesInRect(viewportRect, enableGhostCells);
        const columnIndexStart = showFrozenColumnsOnly ? 0 : columnIndices.columnIndexStart;
        const columnIndexEnd = showFrozenColumnsOnly ? this.getMaxFrozenColumnIndex() : columnIndices.columnIndexEnd;

        return (
            <div className={classes}>
                <ColumnHeader
                    defaultColumnWidth={defaultColumnWidth!}
                    enableMultipleSelection={enableMultipleSelection}
                    cellRenderer={this.columnHeaderCellRenderer}
                    focusedCell={focusedCell}
                    grid={this.grid}
                    isReorderable={enableColumnReordering}
                    isResizable={enableColumnResizing}
                    loading={hasLoadingOption(loadingOptions, TableLoadingOption.COLUMN_HEADERS)}
                    locator={this.locator}
                    maxColumnWidth={maxColumnWidth!}
                    measurableElementRef={refHandler}
                    minColumnWidth={minColumnWidth!}
                    onColumnWidthChanged={this.handleColumnWidthChanged}
                    onFocusedCell={this.handleFocus}
                    onLayoutLock={this.handleLayoutLock}
                    onReordered={this.handleColumnsReordered}
                    onReordering={reorderingHandler}
                    onResizeGuide={resizeHandler}
                    onSelection={this.getEnabledSelectionHandler(RegionCardinality.FULL_COLUMNS)}
                    selectedRegions={selectedRegions}
                    selectedRegionTransform={selectedRegionTransform}
                    columnIndexStart={columnIndexStart}
                    columnIndexEnd={columnIndexEnd}
                >
                    {this.props.children}
                </ColumnHeader>

                {this.maybeRenderRegions(this.styleColumnHeaderRegion)}
            </div>
        );
    };

    private renderRowHeader = (
<<<<<<< HEAD
        refHandler: Ref<HTMLDivElement>,
        resizeHandler: (verticalGuides: number[]) => void,
=======
        refHandler: IRef<HTMLDivElement>,
        resizeHandler: (verticalGuides: number[] | null) => void,
>>>>>>> 0ef7029d
        reorderingHandler: (oldIndex: number, newIndex: number, length: number) => void,
        showFrozenRowsOnly: boolean = false,
    ) => {
        const { focusedCell, selectedRegions, viewportRect } = this.state;
        const {
            defaultRowHeight,
            enableMultipleSelection,
            enableGhostCells,
            enableRowReordering,
            enableRowResizing,
            loadingOptions,
            maxRowHeight,
            minRowHeight,
            rowHeaderCellRenderer,
            selectedRegionTransform,
        } = this.props;

        if (this.grid === null || this.locator === undefined || viewportRect === undefined) {
            return undefined;
        }

        const classes = classNames(Classes.TABLE_ROW_HEADERS, {
<<<<<<< HEAD
            [Classes.TABLE_SELECTION_ENABLED]: isSelectionModeEnabled(this.props, RegionCardinality.FULL_ROWS),
=======
            [Classes.TABLE_SELECTION_ENABLED]: Table.isSelectionModeEnabled(
                this.props as TablePropsWithDefaults,
                RegionCardinality.FULL_ROWS,
            ),
>>>>>>> 0ef7029d
        });

        const rowIndices = this.grid.getRowIndicesInRect(viewportRect, enableGhostCells);
        const rowIndexStart = showFrozenRowsOnly ? 0 : rowIndices.rowIndexStart;
        const rowIndexEnd = showFrozenRowsOnly ? this.getMaxFrozenRowIndex() : rowIndices.rowIndexEnd;

        return (
            <div className={classes} ref={refHandler}>
                <RowHeader
                    defaultRowHeight={defaultRowHeight!}
                    enableMultipleSelection={enableMultipleSelection}
                    focusedCell={focusedCell}
                    grid={this.grid}
                    locator={this.locator}
                    isReorderable={enableRowReordering}
                    isResizable={enableRowResizing}
                    loading={hasLoadingOption(loadingOptions, TableLoadingOption.ROW_HEADERS)}
                    maxRowHeight={maxRowHeight!}
                    minRowHeight={minRowHeight!}
                    onFocusedCell={this.handleFocus}
                    onLayoutLock={this.handleLayoutLock}
                    onResizeGuide={resizeHandler}
                    onReordered={this.handleRowsReordered}
                    onReordering={reorderingHandler}
                    onRowHeightChanged={this.handleRowHeightChanged}
                    onSelection={this.getEnabledSelectionHandler(RegionCardinality.FULL_ROWS)}
                    rowHeaderCellRenderer={rowHeaderCellRenderer}
                    selectedRegions={selectedRegions}
                    selectedRegionTransform={selectedRegionTransform}
                    rowIndexStart={rowIndexStart}
                    rowIndexEnd={rowIndexEnd}
                />

                {this.maybeRenderRegions(this.styleRowHeaderRegion)}
            </div>
        );
    };

    private bodyCellRenderer = (rowIndex: number, columnIndex: number) => {
        const columnProps = this.getColumnProps(columnIndex);
        if (columnProps === undefined) {
            return undefined;
        }

        const {
            id,
            loadingOptions,
            cellRenderer,
            columnHeaderCellRenderer,
            name,
            nameRenderer,
            ...restColumnProps
        } = columnProps;

        // HACKHACK: cellRenderer prop has a default value, so we can assert non-null
        const cell = cellRenderer!(rowIndex, columnIndex);
        if (cell === undefined) {
            return undefined;
        }

<<<<<<< HEAD
        const cellProps: CellProps = {
            ...restColumnProps,
            loading,
        };
=======
        const inheritedIsLoading =
            hasLoadingOption(columnProps.loadingOptions, ColumnLoadingOption.CELLS) ||
            hasLoadingOption(this.props.loadingOptions, TableLoadingOption.CELLS);
>>>>>>> 0ef7029d

        return React.cloneElement(cell, {
            ...restColumnProps,
            loading: cell.props.loading ?? inheritedIsLoading,
        });
    };

    private renderBody = (
        quadrantType: QuadrantType,
        showFrozenRowsOnly: boolean = false,
        showFrozenColumnsOnly: boolean = false,
    ) => {
        const {
            focusedCell,
            numFrozenColumnsClamped: numFrozenColumns,
            numFrozenRowsClamped: numFrozenRows,
            selectedRegions,
            viewportRect,
        } = this.state;
        const {
            enableBodyContextMenu,
            enableMultipleSelection,
            enableGhostCells,
            loadingOptions,
            bodyContextMenuRenderer,
            selectedRegionTransform,
        } = this.props;

        if (this.grid === null || this.locator === undefined || viewportRect === undefined) {
            return undefined;
        }

        const rowIndices = this.grid.getRowIndicesInRect(viewportRect, enableGhostCells);
        const columnIndices = this.grid.getColumnIndicesInRect(viewportRect, enableGhostCells);

        // start beyond the frozen area if rendering unrelated quadrants, so we
        // don't render duplicate cells underneath the frozen ones.
        const columnIndexStart = showFrozenColumnsOnly ? 0 : columnIndices.columnIndexStart + numFrozenColumns;
        const rowIndexStart = showFrozenRowsOnly ? 0 : rowIndices.rowIndexStart + numFrozenRows;

        // if rendering frozen rows/columns, subtract one to convert to
        // 0-indexing. if the 1-indexed value is 0, this sets the end index
        // to -1, which avoids rendering absent frozen rows/columns at all.
        const columnIndexEnd = showFrozenColumnsOnly ? numFrozenColumns - 1 : columnIndices.columnIndexEnd;
        const rowIndexEnd = showFrozenRowsOnly ? numFrozenRows - 1 : rowIndices.rowIndexEnd;

        // the main quadrant contains all cells in the table, so listen only to that quadrant
        const onCompleteRender = quadrantType === QuadrantType.MAIN ? this.handleCompleteRender : undefined;

        return (
            <div>
                <TableBody
                    enableBodyContextMenu={enableBodyContextMenu ?? bodyContextMenuRenderer != null}
                    enableMultipleSelection={enableMultipleSelection}
                    cellRenderer={this.bodyCellRenderer}
                    focusedCell={focusedCell}
                    grid={this.grid}
                    loading={hasLoadingOption(loadingOptions, TableLoadingOption.CELLS)}
                    locator={this.locator}
                    onCompleteRender={onCompleteRender}
                    onFocusedCell={this.handleFocus}
                    onSelection={this.getEnabledSelectionHandler(RegionCardinality.CELLS)}
                    bodyContextMenuRenderer={bodyContextMenuRenderer}
                    renderMode={this.getNormalizedRenderMode()}
                    selectedRegions={selectedRegions}
                    selectedRegionTransform={selectedRegionTransform}
                    viewportRect={viewportRect}
                    columnIndexStart={columnIndexStart}
                    columnIndexEnd={columnIndexEnd}
                    rowIndexStart={rowIndexStart}
                    rowIndexEnd={rowIndexEnd}
                    numFrozenColumns={showFrozenColumnsOnly ? numFrozenColumns : undefined}
                    numFrozenRows={showFrozenRowsOnly ? numFrozenRows : undefined}
                />
                {this.maybeRenderRegions(this.styleBodyRegion, quadrantType)}
            </div>
        );
    };

    private isGuideLayerShowing() {
        return this.state.verticalGuides.length > 0 || this.state.horizontalGuides.length > 0;
    }

    private getEnabledSelectionHandler = (selectionMode: RegionCardinality) => {
<<<<<<< HEAD
        if (!isSelectionModeEnabled(this.props, selectionMode)) {
=======
        if (!Table.isSelectionModeEnabled(this.props as TablePropsWithDefaults, selectionMode)) {
>>>>>>> 0ef7029d
            // If the selection mode isn't enabled, return a callback that
            // will clear the selection. For example, if row selection is
            // disabled, clicking on the row header will clear the table's
            // selection. If all selection modes are enabled, clicking on the
            // same region twice will clear the selection.
            return this.clearSelection;
        } else {
            return this.handleSelection;
        }
    };

    private invalidateGrid() {
        this.grid = null;
    }

    private validateGrid() {
        if (this.grid == null) {
            const { defaultRowHeight, defaultColumnWidth, numFrozenColumns } = this.props;
            const { rowHeights, columnWidths } = this.state;

            // gridBleed should always be >= numFrozenColumns since columnIndexStart adds numFrozenColumns
            const gridBleed = Math.max(Grid.DEFAULT_BLEED, numFrozenColumns!);
            this.grid = new Grid(rowHeights, columnWidths, gridBleed, defaultRowHeight, defaultColumnWidth);
            this.invokeOnVisibleCellsChangeCallback(this.state.viewportRect!);
            this.hotkeysImpl.setGrid(this.grid);
        }
        return this.grid;
    }

    /**
     * Renders a `RegionLayer`, applying styles to the regions using the
     * supplied `RegionStyler`. `RegionLayer` is a `PureRender` component, so
     * the `RegionStyler` should be a new instance on every render if we
     * intend to redraw the region layer.
     */
    private maybeRenderRegions(getRegionStyle: RegionStyler, quadrantType?: QuadrantType) {
        if (this.isGuideLayerShowing() && !this.state.isReordering) {
            // we want to show guides *and* the selection styles when reordering rows or columns
            return undefined;
        }

        const regionGroups = Regions.joinStyledRegionGroups(
            this.state.selectedRegions,
            this.props.styledRegionGroups ?? [],
            this.state.focusedCell,
        );

        return regionGroups.map((regionGroup, index) => {
            const regionStyles = regionGroup.regions.map(region => getRegionStyle(region, quadrantType));
            return (
                <RegionLayer
                    className={classNames(regionGroup.className)}
                    key={index}
                    regions={regionGroup.regions}
                    regionStyles={regionStyles}
                />
            );
        });
    }

    private handleCompleteRender = () => {
        // the first onCompleteRender is triggered before the viewportRect is
        // defined and the second after the viewportRect has been set. the cells
        // will only actually render once the viewportRect is defined though, so
        // we defer invoking onCompleteRender until that check passes.
        if (this.state.viewportRect != null) {
            this.props.onCompleteRender?.();
            this.didCompletelyMount = true;
        }
    };

<<<<<<< HEAD
    private styleBodyRegion = (region: Region, quadrantType: QuadrantType): React.CSSProperties => {
=======
    private styleBodyRegion = (region: Region, quadrantType?: QuadrantType): React.CSSProperties => {
>>>>>>> 0ef7029d
        const { numFrozenColumns } = this.props;

        if (this.grid == null) {
            return {};
        }

        const cardinality = Regions.getRegionCardinality(region);
        const style = this.grid.getRegionStyle(region);

        // ensure we're not showing borders at the boundary of the frozen-columns area
        const canHideRightBorder =
            (quadrantType === QuadrantType.TOP_LEFT || quadrantType === QuadrantType.LEFT) &&
            numFrozenColumns != null &&
            numFrozenColumns > 0;

        const fixedHeight = this.grid.getHeight();
        const fixedWidth = this.grid.getWidth();

        // include a correction in some cases to hide borders along quadrant boundaries
        const alignmentCorrection = 1;
        const alignmentCorrectionString = `-${alignmentCorrection}px`;

        switch (cardinality) {
            case RegionCardinality.CELLS:
                return style;
            case RegionCardinality.FULL_COLUMNS:
                style.top = alignmentCorrectionString;
                style.height = fixedHeight + alignmentCorrection;
                return style;
            case RegionCardinality.FULL_ROWS:
                style.left = alignmentCorrectionString;
                style.width = fixedWidth + alignmentCorrection;
                if (canHideRightBorder) {
                    style.right = alignmentCorrectionString;
                }
                return style;
            case RegionCardinality.FULL_TABLE:
                style.left = alignmentCorrectionString;
                style.top = alignmentCorrectionString;
                style.width = fixedWidth + alignmentCorrection;
                style.height = fixedHeight + alignmentCorrection;
                if (canHideRightBorder) {
                    style.right = alignmentCorrectionString;
                }
                return style;
            default:
                return { display: "none" };
        }
    };

    private styleMenuRegion = (region: Region): React.CSSProperties => {
        const { viewportRect } = this.state;
        if (this.grid == null || viewportRect == null) {
            return {};
        }
        const cardinality = Regions.getRegionCardinality(region);
        const style = this.grid.getRegionStyle(region);

        switch (cardinality) {
            case RegionCardinality.FULL_TABLE:
                style.right = "0px";
                style.bottom = "0px";
                style.top = "0px";
                style.left = "0px";
                style.borderBottom = "none";
                style.borderRight = "none";
                return style;

            default:
                return { display: "none" };
        }
    };

    private styleColumnHeaderRegion = (region: Region): React.CSSProperties => {
        const { viewportRect } = this.state;
        if (this.grid == null || viewportRect == null) {
            return {};
        }
        const cardinality = Regions.getRegionCardinality(region);
        const style = this.grid.getRegionStyle(region);

        switch (cardinality) {
            case RegionCardinality.FULL_TABLE:
                style.left = "-1px";
                style.borderLeft = "none";
                style.bottom = "-1px";
                return style;
            case RegionCardinality.FULL_COLUMNS:
                style.bottom = "-1px";
                return style;

            default:
                return { display: "none" };
        }
    };

    private styleRowHeaderRegion = (region: Region): React.CSSProperties => {
        const { viewportRect } = this.state;
        if (this.grid == null || viewportRect == null) {
            return {};
        }
        const cardinality = Regions.getRegionCardinality(region);
        const style = this.grid.getRegionStyle(region);
        switch (cardinality) {
            case RegionCardinality.FULL_TABLE:
                style.top = "-1px";
                style.borderTop = "none";
                style.right = "-1px";
                return style;
            case RegionCardinality.FULL_ROWS:
                style.right = "-1px";
                return style;

            default:
                return { display: "none" };
        }
    };

    private handleColumnWidthChanged = (columnIndex: number, width: number) => {
        const selectedRegions = this.state.selectedRegions;
        const columnWidths = this.state.columnWidths.slice();

        if (Regions.hasFullTable(selectedRegions)) {
            for (let col = 0; col < columnWidths.length; col++) {
                columnWidths[col] = width;
            }
        }
        if (Regions.hasFullColumn(selectedRegions, columnIndex)) {
            Regions.eachUniqueFullColumn(selectedRegions, (col: number) => {
                columnWidths[col] = width;
            });
        } else {
            columnWidths[columnIndex] = width;
        }

        this.invalidateGrid();
        this.setState({ columnWidths });

        const { onColumnWidthChanged } = this.props;
        if (onColumnWidthChanged != null) {
            onColumnWidthChanged(columnIndex, width);
        }
    };

    private handleRowHeightChanged = (rowIndex: number, height: number) => {
        const selectedRegions = this.state.selectedRegions;
        const rowHeights = this.state.rowHeights.slice();

        if (Regions.hasFullTable(selectedRegions)) {
            for (let row = 0; row < rowHeights.length; row++) {
                rowHeights[row] = height;
            }
        }
        if (Regions.hasFullRow(selectedRegions, rowIndex)) {
            Regions.eachUniqueFullRow(selectedRegions, (row: number) => {
                rowHeights[row] = height;
            });
        } else {
            rowHeights[rowIndex] = height;
        }

        this.invalidateGrid();
        this.setState({ rowHeights });

        const { onRowHeightChanged } = this.props;
        if (onRowHeightChanged != null) {
            onRowHeightChanged(rowIndex, height);
        }
    };

    private handleRootScroll = (_event: React.UIEvent<HTMLElement>) => {
        // Bug #211 - Native browser text selection events can cause the root
        // element to scroll even though it has a overflow:hidden style. The
        // only viable solution to this is to unscroll the element after the
        // browser scrolls it.
        if (this.rootTableElement != null) {
            this.rootTableElement.scrollLeft = 0;
            this.rootTableElement.scrollTop = 0;
        }
    };

    private handleBodyScroll = (event: React.SyntheticEvent<HTMLElement>) => {
        // Prevent the event from propagating to avoid a resize event on the
        // resize sensor.
        event.stopPropagation();

        if (this.locator != null && !this.state.isLayoutLocked) {
            const viewportRect = this.locator.getViewportRect();
            this.updateViewportRect(viewportRect);
        }
    };

    private clearSelection = (_selectedRegions: Region[]) => {
        this.handleSelection([]);
    };

    private syncViewportPosition = ({ nextScrollLeft, nextScrollTop }: TableSnapshot) => {
        const { viewportRect } = this.state;

        if (this.scrollContainerElement == null || this.columnHeaderElement == null || viewportRect === undefined) {
            return;
        }

        if (nextScrollLeft !== undefined || nextScrollTop !== undefined) {
            // we need to modify the scroll container explicitly for the viewport to shift. in so
            // doing, we add the size of the header elements, which are not technically part of the
            // "grid" concept (the grid only consists of body cells at present).
            if (nextScrollTop !== undefined) {
                const topCorrection = this.shouldDisableVerticalScroll() ? 0 : this.columnHeaderElement.clientHeight;
                this.scrollContainerElement.scrollTop = nextScrollTop + topCorrection;
            }
            if (nextScrollLeft !== undefined) {
                const leftCorrection =
                    this.shouldDisableHorizontalScroll() || this.rowHeaderElement == null
                        ? 0
                        : this.rowHeaderElement.clientWidth;

                this.scrollContainerElement.scrollLeft = nextScrollLeft + leftCorrection;
            }

            const nextViewportRect = new Rect(
                nextScrollLeft ?? 0,
                nextScrollTop ?? 0,
                viewportRect.width,
                viewportRect.height,
            );
            this.updateViewportRect(nextViewportRect);
        }
    };

    private handleFocus = (focusedCell: FocusedCellCoordinates) => {
        if (!this.props.enableFocusedCell) {
            // don't set focus state if focus is not allowed
            return;
        }

        // only set focused cell state if not specified in props
        if (this.props.focusedCell == null) {
            this.setState({ focusedCell });
        }

        this.props.onFocusedCell?.(focusedCell);
    };

    private handleSelection = (selectedRegions: Region[]) => {
        // only set selectedRegions state if not specified in props
        if (this.props.selectedRegions == null) {
            this.setState({ selectedRegions });
        }

        const { onSelection } = this.props;
        if (onSelection != null) {
            onSelection(selectedRegions);
        }
    };

    private handleColumnsReordering = (verticalGuides: number[]) => {
        this.setState({ isReordering: true, verticalGuides });
    };

    private handleColumnsReordered = (oldIndex: number, newIndex: number, length: number) => {
        this.setState({ isReordering: false, verticalGuides: [] });
        this.props.onColumnsReordered?.(oldIndex, newIndex, length);
    };

    private handleRowsReordering = (horizontalGuides: number[]) => {
        this.setState({ isReordering: true, horizontalGuides });
    };

    private handleRowsReordered = (oldIndex: number, newIndex: number, length: number) => {
        this.setState({ isReordering: false, horizontalGuides: [] });
        this.props.onRowsReordered?.(oldIndex, newIndex, length);
    };

    private handleLayoutLock = (isLayoutLocked = false) => {
        this.setState({ isLayoutLocked });
    };

    private updateLocator() {
        if (this.locator === undefined || this.grid == null) {
            return;
        }

        this.locator
            .setGrid(this.grid)
            .setNumFrozenRows(this.state.numFrozenRowsClamped)
            .setNumFrozenColumns(this.state.numFrozenColumnsClamped);
    }

    private updateViewportRect = (nextViewportRect: Rect | undefined) => {
        if (nextViewportRect === undefined) {
            return;
        }

        const { viewportRect } = this.state;
        this.setState({ viewportRect: nextViewportRect });

        const didViewportChange =
            (viewportRect != null && !viewportRect.equals(nextViewportRect)) ||
            (viewportRect == null && nextViewportRect != null);

        if (didViewportChange) {
            this.invokeOnVisibleCellsChangeCallback(nextViewportRect);
        }
    };

    private invokeOnVisibleCellsChangeCallback(viewportRect: Rect) {
        if (this.grid == null) {
            return;
        }
        const columnIndices = this.grid.getColumnIndicesInRect(viewportRect);
        const rowIndices = this.grid.getRowIndicesInRect(viewportRect);
        this.props.onVisibleCellsChange?.(rowIndices, columnIndices);
    }

    private getMaxFrozenColumnIndex = () => {
        return this.state.numFrozenColumnsClamped - 1;
    };

    private getMaxFrozenRowIndex = () => {
        return this.state.numFrozenRowsClamped - 1;
    };

    /**
     * Normalizes RenderMode.BATCH_ON_UPDATE into RenderMode.{BATCH,NONE}. We do
     * this because there are actually multiple updates required before the
     * <Table> is considered fully "mounted," and adding that knowledge to child
     * components would lead to tight coupling. Thus, keep it simple for them.
     */
    private getNormalizedRenderMode(): RenderMode.BATCH | RenderMode.NONE {
        const { renderMode } = this.props;

        const shouldBatchRender =
            renderMode === RenderMode.BATCH || (renderMode === RenderMode.BATCH_ON_UPDATE && this.didCompletelyMount);

        return shouldBatchRender ? RenderMode.BATCH : RenderMode.NONE;
    }

    private handleColumnResizeGuide = (verticalGuides: number[]) => {
        this.setState({ verticalGuides });
    };

    private handleRowResizeGuide = (horizontalGuides: number[]) => {
        this.setState({ horizontalGuides });
    };
}<|MERGE_RESOLUTION|>--- conflicted
+++ resolved
@@ -26,14 +26,8 @@
     Utils as CoreUtils,
 } from "@blueprintjs/core";
 
-<<<<<<< HEAD
-import { CellProps } from "./cell/cell";
 import { Column, ColumnProps } from "./column";
-import { FocusedCellCoordinates } from "./common/cell";
-=======
-import { Column, IColumnProps } from "./column";
-import type { IFocusedCellCoordinates } from "./common/cellTypes";
->>>>>>> 0ef7029d
+import type { FocusedCellCoordinates } from "./common/cellTypes";
 import * as Classes from "./common/classes";
 import { columnInteractionBarContextTypes, ColumnInteractionBarContextTypes } from "./common/context";
 import * as Errors from "./common/errors";
@@ -62,26 +56,28 @@
 import { TableHotkeys } from "./tableHotkeys";
 import type { TableProps, TablePropsDefaults, TablePropsWithDefaults } from "./tableProps";
 import type { TableState, TableSnapshot } from "./tableState";
-<<<<<<< HEAD
 import {
     clampNumFrozenColumns,
     clampNumFrozenRows,
+    compareChildren,
     getHotkeysFromProps,
     hasLoadingOption,
     isSelectionModeEnabled,
 } from "./tableUtils";
 
-export class Table extends AbstractComponent<TableProps, TableState, TableSnapshot> {
-=======
-import { clampNumFrozenColumns, clampNumFrozenRows, hasLoadingOption } from "./tableUtils";
-
-/* eslint-disable deprecation/deprecation */
-
-/** @deprecated use Table2, which supports usage of the new hotkeys API in the same application */
-@HotkeysTarget
-export class Table extends AbstractComponent2<TableProps, TableState, TableSnapshot> {
->>>>>>> 0ef7029d
-    public static displayName = `${DISPLAYNAME_PREFIX}.Table`;
+export interface Table2Props extends TableProps {
+    /**
+     * Warning: experimental feature!
+     *
+     * This dependency list may be used to trigger a re-render of all cells when one of its elements changes
+     * (compared using shallow equality checks). This is done by invalidating the grid, which forces
+     * TableQuadrantStack to re-render.
+     */
+    cellRendererDependencies?: React.DependencyList;
+}
+
+export class Table2 extends AbstractComponent<Table2Props, TableState, TableSnapshot> {
+    public static displayName = `${DISPLAYNAME_PREFIX}.Table2`;
 
     public static defaultProps: TablePropsDefaults = {
         defaultColumnWidth: 150,
@@ -129,7 +125,7 @@
         }
 
         const newChildrenArray = React.Children.toArray(children) as Array<React.ReactElement<ColumnProps>>;
-        const didChildrenChange = newChildrenArray !== state.childrenArray;
+        const didChildrenChange = !compareChildren(newChildrenArray, state.childrenArray);
         const numCols = newChildrenArray.length;
 
         let newColumnWidths = columnWidths;
@@ -138,16 +134,10 @@
             // column that had the same `ID` prop. If none is found, use the
             // previous width at the same index.
             const previousColumnWidths = newChildrenArray.map(
-<<<<<<< HEAD
                 (child: React.ReactElement<ColumnProps>, index: number) => {
-                    const mappedIndex = state.columnIdToIndex[child.props.id];
-                    return state.columnWidths[mappedIndex != null ? mappedIndex : index];
-=======
-                (child: React.ReactElement<IColumnProps>, index: number) => {
                     const mappedIndex =
-                        child.props.id === undefined ? index : state.columnIdToIndex[String(child.props.id)];
-                    return state.columnWidths[mappedIndex];
->>>>>>> 0ef7029d
+                        child.props.id === undefined ? undefined : state.columnIdToIndex[child.props.id];
+                    return state.columnWidths[mappedIndex ?? index];
                 },
             );
 
@@ -165,11 +155,11 @@
             newRowHeights = Utils.assignSparseValues(newRowHeights, rowHeights);
         }
 
-        // if we're in uncontrolled mode, filter out all selected regions that don't
-        // fit in the current new table dimensions
         const newSelectedRegions =
             selectedRegions ??
             state.selectedRegions.filter(region => {
+                // if we're in uncontrolled mode, filter out all selected regions that don't
+                // fit in the current new table dimensions
                 const regionCardinality = Regions.getRegionCardinality(region);
                 return (
                     isSelectionModeEnabled(props, regionCardinality, selectionModes) &&
@@ -186,7 +176,7 @@
 
         const nextState = {
             childrenArray: newChildrenArray,
-            columnIdToIndex: didChildrenChange ? Table.createColumnIdIndex(newChildrenArray) : state.columnIdToIndex,
+            columnIdToIndex: didChildrenChange ? Table2.createColumnIdIndex(newChildrenArray) : state.columnIdToIndex,
             columnWidths: newColumnWidths,
             focusedCell: newFocusedCell,
             numFrozenColumnsClamped: clampNumFrozenColumns(props),
@@ -195,7 +185,7 @@
             selectedRegions: newSelectedRegions,
         };
 
-        if (!CoreUtils.deepCompareKeys(state, nextState, Table.SHALLOW_COMPARE_STATE_KEYS_DENYLIST)) {
+        if (!CoreUtils.deepCompareKeys(state, nextState, Table2.SHALLOW_COMPARE_STATE_KEYS_DENYLIST)) {
             return nextState;
         }
 
@@ -222,19 +212,7 @@
         return columnIdToIndex;
     }
 
-<<<<<<< HEAD
     private hotkeys: HotkeyConfig[] = [];
-=======
-    private static isSelectionModeEnabled(
-        props: TablePropsWithDefaults,
-        selectionMode: RegionCardinality,
-        selectionModes = props.selectionModes,
-    ) {
-        const { children, numRows } = props;
-        const numColumns = React.Children.count(children);
-        return selectionModes.indexOf(selectionMode) >= 0 && numRows > 0 && numColumns > 0;
-    }
->>>>>>> 0ef7029d
 
     private hotkeysImpl: TableHotkeys;
 
@@ -246,10 +224,20 @@
 
     private refHandlers = {
         cellContainer: (ref: HTMLElement | null) => (this.cellContainerElement = ref),
-        columnHeader: (ref: HTMLElement | null) => (this.columnHeaderElement = ref),
+        columnHeader: (ref: HTMLElement | null) => {
+            this.columnHeaderElement = ref;
+            if (ref != null) {
+                this.columnHeaderHeight = ref.clientHeight;
+            }
+        },
         quadrantStack: (ref: TableQuadrantStack) => (this.quadrantStackInstance = ref),
         rootTable: (ref: HTMLElement | null) => (this.rootTableElement = ref),
-        rowHeader: (ref: HTMLElement | null) => (this.rowHeaderElement = ref),
+        rowHeader: (ref: HTMLElement | null) => {
+            this.rowHeaderElement = ref;
+            if (ref != null) {
+                this.rowHeaderWidth = ref.clientWidth;
+            }
+        },
         scrollContainer: (ref: HTMLElement | null) => (this.scrollContainerElement = ref),
     };
 
@@ -257,13 +245,21 @@
 
     private columnHeaderElement?: HTMLElement | null;
 
+    private columnHeaderHeight = Grid.MIN_COLUMN_HEADER_HEIGHT;
+
     private quadrantStackInstance?: TableQuadrantStack;
 
     private rootTableElement?: HTMLElement | null;
 
     private rowHeaderElement?: HTMLElement | null;
 
+    private rowHeaderWidth = Grid.MIN_ROW_HEADER_WIDTH;
+
     private scrollContainerElement?: HTMLElement | null;
+
+    private didColumnHeaderMount = false;
+
+    private didRowHeaderMount = false;
 
     /*
      * This value is set to `true` when all cells finish mounting for the first
@@ -271,18 +267,22 @@
      */
     private didCompletelyMount = false;
 
-<<<<<<< HEAD
-    public constructor(props: TableProps) {
+    public constructor(props: TablePropsWithDefaults) {
         super(props);
-=======
-    public constructor(props: TablePropsWithDefaults, context?: any) {
-        super(props, context);
->>>>>>> 0ef7029d
-
-        const { children, columnWidths, defaultRowHeight, defaultColumnWidth, numRows, rowHeights } = props;
+
+        const {
+            children,
+            columnWidths,
+            defaultRowHeight,
+            defaultColumnWidth,
+            enableRowHeader,
+            numRows,
+            rowHeights,
+            selectedRegions = [] as Region[],
+        } = props;
 
         const childrenArray = React.Children.toArray(children) as Array<React.ReactElement<ColumnProps>>;
-        const columnIdToIndex = Table.createColumnIdIndex(childrenArray);
+        const columnIdToIndex = Table2.createColumnIdIndex(childrenArray);
 
         // Create height/width arrays using the lengths from props and
         // children, the default values from props, and finally any sparse
@@ -296,7 +296,6 @@
             newRowHeights = Utils.assignSparseValues(newRowHeights, rowHeights);
         }
 
-        const selectedRegions = props.selectedRegions == null ? ([] as Region[]) : props.selectedRegions;
         const focusedCell = FocusedCellUtils.getInitialFocusedCell(
             props.enableFocusedCell,
             props.focusedCell,
@@ -327,6 +326,10 @@
             syncViewportPosition: this.syncViewportPosition,
         });
         this.hotkeys = getHotkeysFromProps(props, this.hotkeysImpl);
+
+        if (enableRowHeader === false) {
+            this.didRowHeaderMount = true;
+        }
     }
 
     // Instance methods
@@ -396,10 +399,6 @@
      * corner is reached.
      */
     public scrollToRegion(region: Region) {
-<<<<<<< HEAD
-        const { numFrozenColumnsClamped: numFrozenColumns, numFrozenRowsClamped: numFrozenRows } = this.state;
-        const { left: currScrollLeft, top: currScrollTop } = this.state.viewportRect;
-=======
         const {
             numFrozenColumnsClamped: numFrozenColumns,
             numFrozenRowsClamped: numFrozenRows,
@@ -411,8 +410,6 @@
         }
 
         const { left: currScrollLeft, top: currScrollTop } = viewportRect;
->>>>>>> 0ef7029d
-
         const { scrollLeft, scrollTop } = ScrollUtils.getScrollPositionForRegion(
             region,
             currScrollLeft,
@@ -435,19 +432,19 @@
 
     public getChildContext(): ColumnInteractionBarContextTypes {
         return {
-            enableColumnInteractionBar: this.props.enableColumnInteractionBar,
+            enableColumnInteractionBar: this.props.enableColumnInteractionBar!,
         };
     }
 
-    public shouldComponentUpdate(nextProps: TableProps, nextState: TableState) {
-        const propKeysDenylist = { exclude: Table.SHALLOW_COMPARE_PROP_KEYS_DENYLIST };
-        const stateKeysDenylist = { exclude: Table.SHALLOW_COMPARE_STATE_KEYS_DENYLIST };
+    public shouldComponentUpdate(nextProps: Table2Props, nextState: TableState) {
+        const propKeysDenylist = { exclude: Table2.SHALLOW_COMPARE_PROP_KEYS_DENYLIST };
+        const stateKeysDenylist = { exclude: Table2.SHALLOW_COMPARE_STATE_KEYS_DENYLIST };
 
         return (
             !CoreUtils.shallowCompareKeys(this.props, nextProps, propKeysDenylist) ||
             !CoreUtils.shallowCompareKeys(this.state, nextState, stateKeysDenylist) ||
-            !CoreUtils.deepCompareKeys(this.props, nextProps, Table.SHALLOW_COMPARE_PROP_KEYS_DENYLIST) ||
-            !CoreUtils.deepCompareKeys(this.state, nextState, Table.SHALLOW_COMPARE_STATE_KEYS_DENYLIST)
+            !CoreUtils.deepCompareKeys(this.props, nextProps, Table2.SHALLOW_COMPARE_PROP_KEYS_DENYLIST) ||
+            !CoreUtils.deepCompareKeys(this.state, nextState, Table2.SHALLOW_COMPARE_STATE_KEYS_DENYLIST)
         );
     }
 
@@ -478,14 +475,10 @@
                 [Classes.TABLE_REORDERING]: this.state.isReordering,
                 [Classes.TABLE_NO_VERTICAL_SCROLL]: this.shouldDisableVerticalScroll(),
                 [Classes.TABLE_NO_HORIZONTAL_SCROLL]: this.shouldDisableHorizontalScroll(),
-<<<<<<< HEAD
-                [Classes.TABLE_SELECTION_ENABLED]: isSelectionModeEnabled(this.props, RegionCardinality.CELLS),
-=======
-                [Classes.TABLE_SELECTION_ENABLED]: Table.isSelectionModeEnabled(
+                [Classes.TABLE_SELECTION_ENABLED]: isSelectionModeEnabled(
                     this.props as TablePropsWithDefaults,
                     RegionCardinality.CELLS,
                 ),
->>>>>>> 0ef7029d
                 [Classes.TABLE_NO_ROWS]: numRows === 0,
             },
             className,
@@ -505,6 +498,7 @@
                     bodyRenderer={this.renderBody}
                     columnHeaderRenderer={this.renderColumnHeader}
                     columnHeaderRef={this.refHandlers.columnHeader}
+                    didHeadersMount={this.state.didHeadersMount}
                     enableColumnInteractionBar={enableColumnInteractionBar}
                     enableRowHeader={enableRowHeader}
                     grid={grid}
@@ -544,19 +538,12 @@
     public componentDidMount() {
         this.validateGrid();
 
-<<<<<<< HEAD
-        this.locator = new LocatorImpl(this.rootTableElement, this.scrollContainerElement, this.cellContainerElement);
-        this.updateLocator();
-        this.updateViewportRect(this.locator.getViewportRect());
-
-        this.resizeSensorDetach = ResizeSensor.attach(this.rootTableElement, () => {
-            if (!this.state.isLayoutLocked) {
-                this.updateViewportRect(this.locator.getViewportRect());
-            }
-        });
-=======
         if (this.rootTableElement != null && this.scrollContainerElement != null && this.cellContainerElement != null) {
-            this.locator = new Locator(this.rootTableElement, this.scrollContainerElement, this.cellContainerElement);
+            this.locator = new LocatorImpl(
+                this.rootTableElement,
+                this.scrollContainerElement,
+                this.cellContainerElement,
+            );
             this.updateLocator();
             this.updateViewportRect(this.locator.getViewportRect());
             this.resizeSensorDetach = ResizeSensor.attach(this.rootTableElement, () => {
@@ -564,8 +551,8 @@
                     this.updateViewportRect(this.locator?.getViewportRect());
                 }
             });
-        }
->>>>>>> 0ef7029d
+            this.forceUpdate();
+        }
     }
 
     public componentWillUnmount() {
@@ -576,46 +563,38 @@
         this.didCompletelyMount = false;
     }
 
-    public getSnapshotBeforeUpdate() {
-        const { viewportRect } = this.state;
-
-        if (viewportRect === undefined) {
-            return {};
-        }
-
-        const grid = this.validateGrid();
-        const tableBottom = grid.getCumulativeHeightAt(grid.numRows - 1);
-        const tableRight = grid.getCumulativeWidthAt(grid.numCols - 1);
-
-        const nextScrollTop =
-            tableBottom < viewportRect.top + viewportRect.height
-                ? // scroll the last row into view
-                  Math.max(0, tableBottom - viewportRect.height)
-                : undefined;
-
-        const nextScrollLeft =
-            tableRight < viewportRect.left + viewportRect.width
-                ? // scroll the last column into view
-                  Math.max(0, tableRight - viewportRect.width)
-                : undefined;
-
-        // these will only be defined if they differ from viewportRect
-        return { nextScrollLeft, nextScrollTop };
-    }
-
-    public componentDidUpdate(prevProps: TableProps, prevState: TableState, snapshot: TableSnapshot) {
-        super.componentDidUpdate(prevProps, prevState, snapshot);
+    public componentDidUpdate(prevProps: Table2Props, prevState: TableState) {
+        super.componentDidUpdate(prevProps, prevState);
         this.hotkeysImpl.setState(this.state);
         this.hotkeysImpl.setProps(this.props);
 
-        const didChildrenChange =
-            (React.Children.toArray(this.props.children) as Array<React.ReactElement<ColumnProps>>) !==
-            this.state.childrenArray;
+        const didChildrenChange = !compareChildren(
+            React.Children.toArray(this.props.children) as Array<React.ReactElement<ColumnProps>>,
+            this.state.childrenArray,
+        );
+
+        if (this.props.cellRendererDependencies !== undefined && prevProps.cellRendererDependencies === undefined) {
+            console.error(Errors.TABLE_INVALID_CELL_RENDERER_DEPS);
+        }
+
+        const didCellRendererDependenciesChange =
+            this.props.cellRendererDependencies !== undefined &&
+            this.props.cellRendererDependencies.some(
+                (dep, index) => dep !== (prevProps.cellRendererDependencies ?? [])[index],
+            );
+
+        const didColumnWidthsChange =
+            this.props.columnWidths !== undefined &&
+            !Utils.compareSparseArrays(this.props.columnWidths, prevState.columnWidths);
+        const didRowHeightsChange =
+            this.props.rowHeights !== undefined &&
+            !Utils.compareSparseArrays(this.props.rowHeights, prevState.rowHeights);
 
         const shouldInvalidateGrid =
             didChildrenChange ||
-            this.props.columnWidths !== prevState.columnWidths ||
-            this.props.rowHeights !== prevState.rowHeights ||
+            didCellRendererDependenciesChange ||
+            didColumnWidthsChange ||
+            didRowHeightsChange ||
             this.props.numRows !== prevProps.numRows ||
             (this.props.forceRerenderOnSelectionChange && this.props.selectedRegions !== prevProps.selectedRegions);
 
@@ -626,18 +605,6 @@
         if (this.locator != null) {
             this.validateGrid();
             this.updateLocator();
-        }
-
-        // When true, we'll need to imperatively synchronize quadrant views after
-        // the update. This check lets us avoid expensively diff'ing columnWidths
-        // and rowHeights in <TableQuadrantStack> on each update.
-        const didUpdateColumnOrRowSizes =
-            !CoreUtils.arraysEqual(this.state.columnWidths, prevState.columnWidths) ||
-            !CoreUtils.arraysEqual(this.state.rowHeights, prevState.rowHeights);
-
-        if (didUpdateColumnOrRowSizes) {
-            this.quadrantStackInstance?.synchronizeQuadrantViews();
-            this.syncViewportPosition(snapshot);
         }
 
         const shouldInvalidateHotkeys =
@@ -647,7 +614,12 @@
             this.props.selectionModes !== prevProps.selectionModes;
 
         if (shouldInvalidateHotkeys) {
-            this.hotkeys = getHotkeysFromProps(this.props, this.hotkeysImpl);
+            this.hotkeys = getHotkeysFromProps(this.props as TablePropsWithDefaults, this.hotkeysImpl);
+        }
+
+        if (didCellRendererDependenciesChange) {
+            // force an update with the new grid
+            this.forceUpdate();
         }
     }
 
@@ -694,155 +666,6 @@
         );
     }
 
-<<<<<<< HEAD
-=======
-    // Hotkeys
-    // =======
-
-    private maybeRenderCopyHotkey() {
-        const { getCellClipboardData } = this.props;
-        if (getCellClipboardData != null) {
-            return (
-                <Hotkey
-                    key="copy-hotkey"
-                    label="Copy selected table cells"
-                    group="Table"
-                    combo="mod+c"
-                    onKeyDown={this.hotkeysImpl.handleCopy}
-                />
-            );
-        } else {
-            return undefined;
-        }
-    }
-
-    private maybeRenderSelectionResizeHotkeys() {
-        const { enableMultipleSelection, selectionModes } = this.props;
-        const isSomeSelectionModeEnabled = selectionModes!.length > 0;
-
-        if (enableMultipleSelection && isSomeSelectionModeEnabled) {
-            return [
-                <Hotkey
-                    key="resize-selection-up"
-                    label="Resize selection upward"
-                    group="Table"
-                    combo="shift+up"
-                    onKeyDown={this.hotkeysImpl.handleSelectionResizeUp}
-                />,
-                <Hotkey
-                    key="resize-selection-down"
-                    label="Resize selection downward"
-                    group="Table"
-                    combo="shift+down"
-                    onKeyDown={this.hotkeysImpl.handleSelectionResizeDown}
-                />,
-                <Hotkey
-                    key="resize-selection-left"
-                    label="Resize selection leftward"
-                    group="Table"
-                    combo="shift+left"
-                    onKeyDown={this.hotkeysImpl.handleSelectionResizeLeft}
-                />,
-                <Hotkey
-                    key="resize-selection-right"
-                    label="Resize selection rightward"
-                    group="Table"
-                    combo="shift+right"
-                    onKeyDown={this.hotkeysImpl.handleSelectionResizeRight}
-                />,
-            ];
-        } else {
-            return undefined;
-        }
-    }
-
-    private maybeRenderFocusHotkeys() {
-        const { enableFocusedCell } = this.props;
-        if (enableFocusedCell != null) {
-            return [
-                <Hotkey
-                    key="move left"
-                    label="Move focus cell left"
-                    group="Table"
-                    combo="left"
-                    onKeyDown={this.hotkeysImpl.handleFocusMoveLeft}
-                />,
-                <Hotkey
-                    key="move right"
-                    label="Move focus cell right"
-                    group="Table"
-                    combo="right"
-                    onKeyDown={this.hotkeysImpl.handleFocusMoveRight}
-                />,
-                <Hotkey
-                    key="move up"
-                    label="Move focus cell up"
-                    group="Table"
-                    combo="up"
-                    onKeyDown={this.hotkeysImpl.handleFocusMoveUp}
-                />,
-                <Hotkey
-                    key="move down"
-                    label="Move focus cell down"
-                    group="Table"
-                    combo="down"
-                    onKeyDown={this.hotkeysImpl.handleFocusMoveDown}
-                />,
-                <Hotkey
-                    key="move tab"
-                    label="Move focus cell tab"
-                    group="Table"
-                    combo="tab"
-                    onKeyDown={this.hotkeysImpl.handleFocusMoveRightInternal}
-                    allowInInput={true}
-                />,
-                <Hotkey
-                    key="move shift-tab"
-                    label="Move focus cell shift tab"
-                    group="Table"
-                    combo="shift+tab"
-                    onKeyDown={this.hotkeysImpl.handleFocusMoveLeftInternal}
-                    allowInInput={true}
-                />,
-                <Hotkey
-                    key="move enter"
-                    label="Move focus cell enter"
-                    group="Table"
-                    combo="enter"
-                    onKeyDown={this.hotkeysImpl.handleFocusMoveDownInternal}
-                    allowInInput={true}
-                />,
-                <Hotkey
-                    key="move shift-enter"
-                    label="Move focus cell shift enter"
-                    group="Table"
-                    combo="shift+enter"
-                    onKeyDown={this.hotkeysImpl.handleFocusMoveUpInternal}
-                    allowInInput={true}
-                />,
-            ];
-        } else {
-            return [];
-        }
-    }
-
-    private maybeRenderSelectAllHotkey() {
-        if (Table.isSelectionModeEnabled(this.props as TablePropsWithDefaults, RegionCardinality.FULL_TABLE)) {
-            return (
-                <Hotkey
-                    key="select-all-hotkey"
-                    label="Select all"
-                    group="Table"
-                    combo="mod+a"
-                    onKeyDown={this.hotkeysImpl.handleSelectAllHotkey}
-                />
-            );
-        } else {
-            return undefined;
-        }
-    }
-
->>>>>>> 0ef7029d
     // Quadrant refs
     // =============
 
@@ -854,11 +677,11 @@
             return false;
         }
 
-        const rowIndices = this.grid.getRowIndicesInRect(viewportRect, enableGhostCells);
+        const rowIndices = this.grid.getRowIndicesInRect(viewportRect, enableGhostCells!);
 
         const isViewportUnscrolledVertically = viewportRect != null && viewportRect.top === 0;
         const areRowHeadersLoading = hasLoadingOption(this.props.loadingOptions, TableLoadingOption.ROW_HEADERS);
-        const areGhostRowsVisible = enableGhostCells && this.grid.isGhostIndex(rowIndices.rowIndexEnd - 1, 0);
+        const areGhostRowsVisible = enableGhostCells! && this.grid.isGhostIndex(rowIndices.rowIndexEnd - 1, 0);
 
         return areGhostRowsVisible && (isViewportUnscrolledVertically || areRowHeadersLoading);
     }
@@ -871,27 +694,21 @@
             return false;
         }
 
-        const columnIndices = this.grid.getColumnIndicesInRect(viewportRect, enableGhostCells);
+        const columnIndices = this.grid.getColumnIndicesInRect(viewportRect, enableGhostCells!);
 
         const isViewportUnscrolledHorizontally = viewportRect != null && viewportRect.left === 0;
-        const areGhostColumnsVisible = enableGhostCells && this.grid.isGhostColumn(columnIndices.columnIndexEnd);
         const areColumnHeadersLoading = hasLoadingOption(this.props.loadingOptions, TableLoadingOption.COLUMN_HEADERS);
+        const areGhostColumnsVisible = enableGhostCells! && this.grid.isGhostColumn(columnIndices.columnIndexEnd);
 
         return areGhostColumnsVisible && (isViewportUnscrolledHorizontally || areColumnHeadersLoading);
     }
 
-<<<<<<< HEAD
-    private renderMenu = (refHandler: Ref<HTMLDivElement>) => {
+    private renderMenu = (refHandler: Ref<HTMLDivElement> | undefined) => {
         const classes = classNames(Classes.TABLE_MENU, {
-            [Classes.TABLE_SELECTION_ENABLED]: isSelectionModeEnabled(this.props, RegionCardinality.FULL_TABLE),
-=======
-    private renderMenu = (refHandler: IRef<HTMLDivElement> | undefined) => {
-        const classes = classNames(Classes.TABLE_MENU, {
-            [Classes.TABLE_SELECTION_ENABLED]: Table.isSelectionModeEnabled(
+            [Classes.TABLE_SELECTION_ENABLED]: isSelectionModeEnabled(
                 this.props as TablePropsWithDefaults,
                 RegionCardinality.FULL_TABLE,
             ),
->>>>>>> 0ef7029d
         });
         return (
             <div className={classes} ref={refHandler} onMouseDown={this.handleMenuMouseDown}>
@@ -937,20 +754,11 @@
 
         if (columnHeaderCellRenderer != null) {
             const columnHeaderCell = columnHeaderCellRenderer(columnIndex);
-<<<<<<< HEAD
-            const columnHeaderCellLoading = columnHeaderCell.props.loading;
-
-            const columnHeaderCellProps: ColumnHeaderCellProps = {
-                loading: columnHeaderCellLoading != null ? columnHeaderCellLoading : columnLoading,
-            };
-            return React.cloneElement(columnHeaderCell, columnHeaderCellProps);
-=======
             if (columnHeaderCell != null) {
                 return React.cloneElement(columnHeaderCell, {
                     loading: columnHeaderCell.props.loading ?? columnLoading,
                 });
             }
->>>>>>> 0ef7029d
         }
 
         const baseProps: ColumnHeaderCellProps = {
@@ -967,13 +775,8 @@
     };
 
     private renderColumnHeader = (
-<<<<<<< HEAD
         refHandler: Ref<HTMLDivElement>,
-        resizeHandler: (verticalGuides: number[]) => void,
-=======
-        refHandler: IRef<HTMLDivElement>,
         resizeHandler: (verticalGuides: number[] | null) => void,
->>>>>>> 0ef7029d
         reorderingHandler: (oldIndex: number, newIndex: number, length: number) => void,
         showFrozenColumnsOnly: boolean = false,
     ) => {
@@ -990,27 +793,32 @@
             selectedRegionTransform,
         } = this.props;
 
-        if (this.grid === null || this.locator === undefined || viewportRect === undefined) {
-            return undefined;
-        }
-
         const classes = classNames(Classes.TABLE_COLUMN_HEADERS, {
-<<<<<<< HEAD
-            [Classes.TABLE_SELECTION_ENABLED]: isSelectionModeEnabled(this.props, RegionCardinality.FULL_COLUMNS),
-=======
-            [Classes.TABLE_SELECTION_ENABLED]: Table.isSelectionModeEnabled(
+            [Classes.TABLE_SELECTION_ENABLED]: isSelectionModeEnabled(
                 this.props as TablePropsWithDefaults,
                 RegionCardinality.FULL_COLUMNS,
             ),
->>>>>>> 0ef7029d
         });
 
-        const columnIndices = this.grid.getColumnIndicesInRect(viewportRect, enableGhostCells);
+        if (this.grid === null || this.locator === undefined || viewportRect === undefined) {
+            // if we haven't mounted yet (which we need in order for grid/viewport calculations),
+            // we still want to hand a DOM ref over to TableQuadrantStack for later
+            return <div className={classes} ref={refHandler} />;
+        }
+
+        // if we have horizontal overflow, no need to render ghost columns
+        // (this avoids problems like https://github.com/palantir/blueprint/issues/5027)
+        const hasHorizontalOverflow = this.locator.hasHorizontalOverflow(this.rowHeaderWidth, viewportRect);
+        const columnIndices = this.grid.getColumnIndicesInRect(
+            viewportRect,
+            hasHorizontalOverflow ? false : enableGhostCells,
+        );
+
         const columnIndexStart = showFrozenColumnsOnly ? 0 : columnIndices.columnIndexStart;
         const columnIndexEnd = showFrozenColumnsOnly ? this.getMaxFrozenColumnIndex() : columnIndices.columnIndexEnd;
 
         return (
-            <div className={classes}>
+            <div className={classes} ref={refHandler}>
                 <ColumnHeader
                     defaultColumnWidth={defaultColumnWidth!}
                     enableMultipleSelection={enableMultipleSelection}
@@ -1022,10 +830,10 @@
                     loading={hasLoadingOption(loadingOptions, TableLoadingOption.COLUMN_HEADERS)}
                     locator={this.locator}
                     maxColumnWidth={maxColumnWidth!}
-                    measurableElementRef={refHandler}
                     minColumnWidth={minColumnWidth!}
                     onColumnWidthChanged={this.handleColumnWidthChanged}
                     onFocusedCell={this.handleFocus}
+                    onMount={this.handleHeaderMounted}
                     onLayoutLock={this.handleLayoutLock}
                     onReordered={this.handleColumnsReordered}
                     onReordering={reorderingHandler}
@@ -1045,13 +853,8 @@
     };
 
     private renderRowHeader = (
-<<<<<<< HEAD
         refHandler: Ref<HTMLDivElement>,
-        resizeHandler: (verticalGuides: number[]) => void,
-=======
-        refHandler: IRef<HTMLDivElement>,
         resizeHandler: (verticalGuides: number[] | null) => void,
->>>>>>> 0ef7029d
         reorderingHandler: (oldIndex: number, newIndex: number, length: number) => void,
         showFrozenRowsOnly: boolean = false,
     ) => {
@@ -1069,22 +872,24 @@
             selectedRegionTransform,
         } = this.props;
 
-        if (this.grid === null || this.locator === undefined || viewportRect === undefined) {
-            return undefined;
-        }
-
         const classes = classNames(Classes.TABLE_ROW_HEADERS, {
-<<<<<<< HEAD
-            [Classes.TABLE_SELECTION_ENABLED]: isSelectionModeEnabled(this.props, RegionCardinality.FULL_ROWS),
-=======
-            [Classes.TABLE_SELECTION_ENABLED]: Table.isSelectionModeEnabled(
+            [Classes.TABLE_SELECTION_ENABLED]: isSelectionModeEnabled(
                 this.props as TablePropsWithDefaults,
                 RegionCardinality.FULL_ROWS,
             ),
->>>>>>> 0ef7029d
         });
 
-        const rowIndices = this.grid.getRowIndicesInRect(viewportRect, enableGhostCells);
+        if (this.grid === null || this.locator === undefined || viewportRect === undefined) {
+            // if we haven't mounted yet (which we need in order for grid/viewport calculations),
+            // we still want to hand a DOM ref over to TableQuadrantStack for later
+            return <div className={classes} ref={refHandler} />;
+        }
+
+        // if we have vertical overflow, no need to render ghost rows
+        // (this avoids problems like https://github.com/palantir/blueprint/issues/5027)
+        const hasVerticalOverflow = this.locator.hasVerticalOverflow(this.columnHeaderHeight, viewportRect);
+        const rowIndices = this.grid.getRowIndicesInRect(viewportRect, hasVerticalOverflow ? false : enableGhostCells);
+
         const rowIndexStart = showFrozenRowsOnly ? 0 : rowIndices.rowIndexStart;
         const rowIndexEnd = showFrozenRowsOnly ? this.getMaxFrozenRowIndex() : rowIndices.rowIndexEnd;
 
@@ -1103,6 +908,7 @@
                     minRowHeight={minRowHeight!}
                     onFocusedCell={this.handleFocus}
                     onLayoutLock={this.handleLayoutLock}
+                    onMount={this.handleHeaderMounted}
                     onResizeGuide={resizeHandler}
                     onReordered={this.handleRowsReordered}
                     onReordering={reorderingHandler}
@@ -1126,15 +932,7 @@
             return undefined;
         }
 
-        const {
-            id,
-            loadingOptions,
-            cellRenderer,
-            columnHeaderCellRenderer,
-            name,
-            nameRenderer,
-            ...restColumnProps
-        } = columnProps;
+        const { id, cellRenderer, columnHeaderCellRenderer, name, nameRenderer, ...restColumnProps } = columnProps;
 
         // HACKHACK: cellRenderer prop has a default value, so we can assert non-null
         const cell = cellRenderer!(rowIndex, columnIndex);
@@ -1142,16 +940,9 @@
             return undefined;
         }
 
-<<<<<<< HEAD
-        const cellProps: CellProps = {
-            ...restColumnProps,
-            loading,
-        };
-=======
         const inheritedIsLoading =
             hasLoadingOption(columnProps.loadingOptions, ColumnLoadingOption.CELLS) ||
             hasLoadingOption(this.props.loadingOptions, TableLoadingOption.CELLS);
->>>>>>> 0ef7029d
 
         return React.cloneElement(cell, {
             ...restColumnProps,
@@ -1172,7 +963,6 @@
             viewportRect,
         } = this.state;
         const {
-            enableBodyContextMenu,
             enableMultipleSelection,
             enableGhostCells,
             loadingOptions,
@@ -1184,8 +974,15 @@
             return undefined;
         }
 
-        const rowIndices = this.grid.getRowIndicesInRect(viewportRect, enableGhostCells);
-        const columnIndices = this.grid.getColumnIndicesInRect(viewportRect, enableGhostCells);
+        // if we have vertical/horizontal overflow, no need to render ghost rows/columns (respectively)
+        // (this avoids problems like https://github.com/palantir/blueprint/issues/5027)
+        const hasVerticalOverflow = this.locator.hasVerticalOverflow(this.columnHeaderHeight, viewportRect);
+        const hasHorizontalOverflow = this.locator.hasHorizontalOverflow(this.rowHeaderWidth, viewportRect);
+        const rowIndices = this.grid.getRowIndicesInRect(viewportRect, hasVerticalOverflow ? false : enableGhostCells);
+        const columnIndices = this.grid.getColumnIndicesInRect(
+            viewportRect,
+            hasHorizontalOverflow ? false : enableGhostCells,
+        );
 
         // start beyond the frozen area if rendering unrelated quadrants, so we
         // don't render duplicate cells underneath the frozen ones.
@@ -1204,7 +1001,6 @@
         return (
             <div>
                 <TableBody
-                    enableBodyContextMenu={enableBodyContextMenu ?? bodyContextMenuRenderer != null}
                     enableMultipleSelection={enableMultipleSelection}
                     cellRenderer={this.bodyCellRenderer}
                     focusedCell={focusedCell}
@@ -1236,11 +1032,7 @@
     }
 
     private getEnabledSelectionHandler = (selectionMode: RegionCardinality) => {
-<<<<<<< HEAD
-        if (!isSelectionModeEnabled(this.props, selectionMode)) {
-=======
-        if (!Table.isSelectionModeEnabled(this.props as TablePropsWithDefaults, selectionMode)) {
->>>>>>> 0ef7029d
+        if (!isSelectionModeEnabled(this.props as TablePropsWithDefaults, selectionMode)) {
             // If the selection mode isn't enabled, return a callback that
             // will clear the selection. For example, if row selection is
             // disabled, clicking on the row header will clear the table's
@@ -1256,14 +1048,25 @@
         this.grid = null;
     }
 
-    private validateGrid() {
-        if (this.grid == null) {
+    /**
+     * This method's arguments allow us to support the following use case:
+     * In some cases, we want to update the grid _before_ this.setState() is called with updated
+     * `columnWidths` or `rowHeights` so that when that setState update _does_ flush through the React render
+     * tree, our TableQuadrantStack has the correct updated grid measurements.
+     */
+    private validateGrid({ columnWidths, rowHeights }: Partial<Pick<TableState, "columnWidths" | "rowHeights">> = {}) {
+        if (this.grid == null || columnWidths !== undefined || rowHeights !== undefined) {
             const { defaultRowHeight, defaultColumnWidth, numFrozenColumns } = this.props;
-            const { rowHeights, columnWidths } = this.state;
 
             // gridBleed should always be >= numFrozenColumns since columnIndexStart adds numFrozenColumns
             const gridBleed = Math.max(Grid.DEFAULT_BLEED, numFrozenColumns!);
-            this.grid = new Grid(rowHeights, columnWidths, gridBleed, defaultRowHeight, defaultColumnWidth);
+            this.grid = new Grid(
+                rowHeights ?? this.state.rowHeights,
+                columnWidths ?? this.state.columnWidths,
+                gridBleed,
+                defaultRowHeight,
+                defaultColumnWidth,
+            );
             this.invokeOnVisibleCellsChangeCallback(this.state.viewportRect!);
             this.hotkeysImpl.setGrid(this.grid);
         }
@@ -1272,7 +1075,7 @@
 
     /**
      * Renders a `RegionLayer`, applying styles to the regions using the
-     * supplied `RegionStyler`. `RegionLayer` is a `PureRender` component, so
+     * supplied `RegionStyler`. `RegionLayer` is a pure component, so
      * the `RegionStyler` should be a new instance on every render if we
      * intend to redraw the region layer.
      */
@@ -1301,22 +1104,42 @@
         });
     }
 
+    private handleHeaderMounted = (whichHeader: "column" | "row") => {
+        const { didHeadersMount } = this.state;
+        if (didHeadersMount) {
+            return;
+        }
+
+        if (whichHeader === "column") {
+            this.didColumnHeaderMount = true;
+        } else {
+            this.didRowHeaderMount = true;
+        }
+
+        if (this.didColumnHeaderMount && this.didRowHeaderMount) {
+            this.setState({ didHeadersMount: true });
+        }
+    };
+
     private handleCompleteRender = () => {
-        // the first onCompleteRender is triggered before the viewportRect is
-        // defined and the second after the viewportRect has been set. the cells
+        // The first onCompleteRender is triggered before the viewportRect is
+        // defined and the second after the viewportRect has been set. The cells
         // will only actually render once the viewportRect is defined though, so
         // we defer invoking onCompleteRender until that check passes.
-        if (this.state.viewportRect != null) {
+
+        // Additional note: we run into an unfortunate race condition between the order of execution
+        // of this callback and this.handleHeaderMounted(...). The setState() call in the latter
+        // does not update this.state quickly enough for us to query for the new state here, so instead
+        // we read the private member variables which are the dependent parts of that "didHeadersMount"
+        // state.
+        const didHeadersMount = this.didColumnHeaderMount && this.didRowHeaderMount;
+        if (this.state.viewportRect != null && didHeadersMount) {
             this.props.onCompleteRender?.();
             this.didCompletelyMount = true;
         }
     };
 
-<<<<<<< HEAD
-    private styleBodyRegion = (region: Region, quadrantType: QuadrantType): React.CSSProperties => {
-=======
     private styleBodyRegion = (region: Region, quadrantType?: QuadrantType): React.CSSProperties => {
->>>>>>> 0ef7029d
         const { numFrozenColumns } = this.props;
 
         if (this.grid == null) {
@@ -1452,13 +1275,9 @@
             columnWidths[columnIndex] = width;
         }
 
-        this.invalidateGrid();
+        this.validateGrid({ columnWidths });
         this.setState({ columnWidths });
-
-        const { onColumnWidthChanged } = this.props;
-        if (onColumnWidthChanged != null) {
-            onColumnWidthChanged(columnIndex, width);
-        }
+        this.props.onColumnWidthChanged?.(columnIndex, width);
     };
 
     private handleRowHeightChanged = (rowIndex: number, height: number) => {
@@ -1478,13 +1297,9 @@
             rowHeights[rowIndex] = height;
         }
 
-        this.invalidateGrid();
+        this.validateGrid({ rowHeights });
         this.setState({ rowHeights });
-
-        const { onRowHeightChanged } = this.props;
-        if (onRowHeightChanged != null) {
-            onRowHeightChanged(rowIndex, height);
-        }
+        this.props.onRowHeightChanged?.(rowIndex, height);
     };
 
     private handleRootScroll = (_event: React.UIEvent<HTMLElement>) => {
@@ -1499,13 +1314,12 @@
     };
 
     private handleBodyScroll = (event: React.SyntheticEvent<HTMLElement>) => {
-        // Prevent the event from propagating to avoid a resize event on the
-        // resize sensor.
+        // Prevent the event from propagating to avoid a resize event on the resize sensor.
         event.stopPropagation();
 
         if (this.locator != null && !this.state.isLayoutLocked) {
-            const viewportRect = this.locator.getViewportRect();
-            this.updateViewportRect(viewportRect);
+            const newViewportRect = this.locator.getViewportRect();
+            this.updateViewportRect(newViewportRect);
         }
     };
 
