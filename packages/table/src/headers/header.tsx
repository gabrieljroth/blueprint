/*
 * Copyright 2017 Palantir Technologies, Inc. All rights reserved.
 *
 * Licensed under the Apache License, Version 2.0 (the "License");
 * you may not use this file except in compliance with the License.
 * You may obtain a copy of the License at
 *
 *     http://www.apache.org/licenses/LICENSE-2.0
 *
 * Unless required by applicable law or agreed to in writing, software
 * distributed under the License is distributed on an "AS IS" BASIS,
 * WITHOUT WARRANTIES OR CONDITIONS OF ANY KIND, either express or implied.
 * See the License for the specific language governing permissions and
 * limitations under the License.
 */

import classNames from "classnames";
import React from "react";

import { Utils as CoreUtils } from "@blueprintjs/core";
import { DragHandleVertical } from "@blueprintjs/icons";

import { Grid } from "../common";
import type { FocusedCellCoordinates } from "../common/cellTypes";
import * as Classes from "../common/classes";
import { CLASSNAME_EXCLUDED_FROM_TEXT_MEASUREMENT } from "../common/utils";
import { DragEvents } from "../interactions/dragEvents";
import { ClientCoordinates, CoordinateData } from "../interactions/dragTypes";
import { DragReorderable, ReorderableProps } from "../interactions/reorderable";
import { Resizable } from "../interactions/resizable";
import { LockableLayout, Orientation } from "../interactions/resizeHandle";
import { DragSelectable, SelectableProps } from "../interactions/selectable";
import { Locator } from "../locator";
import { Region, RegionCardinality, Regions } from "../regions";
import { HeaderCellProps } from "./headerCell";

export type HeaderCellRenderer = (index: number) => React.ReactElement<HeaderCellProps>;

export interface HeaderProps extends LockableLayout, ReorderableProps, SelectableProps {
    /**
     * The currently focused cell.
     */
    focusedCell?: FocusedCellCoordinates;

    /**
     * The grid computes sizes of cells, rows, or columns from the
     * configurable `columnWidths` and `rowHeights`.
     */
    grid: Grid;

    /**
     * Enables/disables the reordering interaction.
     *
     * @internal
     * @default false
     */
    isReorderable?: boolean;

    /**
     * Enables/disables the resize interaction.
     *
     * @default true
     */
    isResizable?: boolean;

    /**
     * Locates the row/column/cell given a mouse event.
     */
    locator: Locator;

    /**
     * If true, all header cells render their loading state except for those
     * who have their `loading` prop explicitly set to false.
     *
     * @default false;
     */
    loading?: boolean;

    /**
     * This callback is called while the user is resizing a header cell. The guides
     * array contains pixel offsets for where to display the resize guides in
     * the table body's overlay layer. `guides` will be null if this is the end
     * or cancellation of a resize interaction.
     */
    onResizeGuide: (guides: number[] | null) => void;
}

/**
 * These are additional props passed internally from ColumnHeader and RowHeader.
 * They don't need to be exposed to the outside world.
 */
export interface InternalHeaderProps extends HeaderProps {
    /**
     * The cardinality of a fully selected region. Should be FULL_COLUMNS for column headers and
     * FULL_ROWS for row headers.
     */
    fullRegionCardinality: RegionCardinality;

    /**
     * An optional callback invoked when the user double-clicks a resize handle, if resizing is enabled.
     */
    handleResizeDoubleClick?: (index: number) => void;

    /**
     * The name of the header-cell prop specifying whether the header cell is reorderable or not.
     */
    headerCellIsReorderablePropName: string;

    /**
     * The name of the header-cell prop specifying whether the header cell is selected or not.
     */
    headerCellIsSelectedPropName: string;

    /**
     * The highest cell index to render.
     */
    indexEnd: number;

    /**
     * The lowest cell index to render.
     */
    indexStart: number;

    /**
     * The maximum permitted size of the header in pixels. Corresponds to a width for column headers and
     * a height for row headers.
     */
    maxSize: number;

    /**
     * The minimum permitted size of the header in pixels. Corresponds to a width for column headers and
     * a height for row headers.
     */
    minSize: number;

    /**
     * The orientation of the resize handle. Should be VERTICAL for column headers and HORIZONTAL
     * for row headers.
     */
    resizeOrientation: Orientation;

    /**
     * An array containing the table's selection Regions.
     */
    selectedRegions: Region[];

    /**
     * Converts a point on the screen to a row or column index in the table grid.
     */
    convertPointToIndex: (clientXOrY: number, useMidpoint?: boolean) => number;

    /**
     * Provides any extrema classes for the provided index range in the table grid.
     */
    getCellExtremaClasses: (index: number, indexEnd: number) => string[];

    /**
     * Provides the index class for the cell. Should be Classes.columnCellIndexClass for column
     * headers or Classes.rowCellIndexClass for row headers.
     */
    getCellIndexClass: (index: number) => string;

    /**
     * Returns the size of the specified header cell in pixels. Corresponds to a width for column
     * headers and a height for row headers.
     */
    getCellSize: (index: number) => number;

    /**
     * Returns the relevant single coordinate from the provided client coordinates. Should return
     * the x coordinate for column headers and the y coordinate for row headers.
     */
    getDragCoordinate: (clientCoords: ClientCoordinates) => number;

    /**
     * A callback that returns the CSS index class for the specified index. Should be
     * Classes.columnIndexClass for column headers and Classes.rowIndexClass for row headers.
     */
    getIndexClass: (index: number) => string;

    /**
     * Given a mouse event, returns the relevant client coordinate (clientX or clientY). Should be
     * clientX for column headers and clientY for row headers.
     */
    getMouseCoordinate: (event: MouseEvent) => number;

    /**
     * Invoked when a resize interaction ends, if resizing is enabled.
     */
    handleResizeEnd: (index: number, size: number) => void;

    /**
     * Invoked whenever the size changes during a resize interaction, if resizing is enabled.
     */
    handleSizeChanged: (index: number, size: number) => void;

    /**
     * Returns true if the specified cell (and therefore the full column/row) is selected.
     */
    isCellSelected: (index: number) => boolean;

    /**
     * Returns true if the specified cell is at a ghost index.
     */
    isGhostIndex: (index: number) => boolean;

    /**
     * A callback that renders a ghost cell for the provided index.
     */
    ghostCellRenderer: (index: number, extremaClasses: string[]) => JSX.Element;

    /**
     * A callback that renders a regular header cell at the provided index.
     */
    headerCellRenderer: (index: number) => JSX.Element | null;

    /**
     * Converts a range to a region. This should be Regions.column for column headers and
     * Regions.row for row headers.
     */
    toRegion: (index1: number, index2?: number) => Region;

    /**
     * A callback that wraps the rendered cell components in additional parent elements as needed.
     */
    wrapCells: (cells: Array<React.ReactElement<any>>) => JSX.Element;
}

export interface HeaderState {
    /**
     * Whether the component has a valid selection specified either via props
     * (i.e. controlled mode) or via a completed drag-select interaction. When
     * true, DragReorderable will know that it can override the click-and-drag
     * interactions that would normally be reserved for drag-select behavior.
     */
    hasValidSelection: boolean;
}

const SHALLOW_COMPARE_PROP_KEYS_DENYLIST: Array<keyof InternalHeaderProps> = ["focusedCell", "selectedRegions"];

<<<<<<< HEAD
export class Header extends React.Component<InternalHeaderProps, HeaderState> {
    protected activationIndex: number;

    public constructor(props?: InternalHeaderProps) {
=======
export class Header extends React.Component<IInternalHeaderProps, IHeaderState> {
    protected activationIndex: number | null = null;

    public constructor(props: IInternalHeaderProps) {
>>>>>>> 0ef7029d
        super(props);
        this.state = { hasValidSelection: this.isSelectedRegionsControlledAndNonEmpty(props) };
    }

    public componentDidUpdate(_: InternalHeaderProps, prevState: HeaderState) {
        const nextHasValidSection = this.isSelectedRegionsControlledAndNonEmpty(this.props);
        if (prevState.hasValidSelection !== nextHasValidSection) {
            this.setState({ hasValidSelection: nextHasValidSection });
        }
    }

<<<<<<< HEAD
    public shouldComponentUpdate(nextProps?: InternalHeaderProps, nextState?: HeaderState) {
=======
    public shouldComponentUpdate(nextProps: IInternalHeaderProps, nextState: IHeaderState) {
>>>>>>> 0ef7029d
        return (
            !CoreUtils.shallowCompareKeys(this.state, nextState) ||
            !CoreUtils.shallowCompareKeys(this.props, nextProps, {
                exclude: SHALLOW_COMPARE_PROP_KEYS_DENYLIST,
            }) ||
            !CoreUtils.deepCompareKeys(this.props, nextProps, SHALLOW_COMPARE_PROP_KEYS_DENYLIST)
        );
    }

    public render() {
        return this.props.wrapCells(this.renderCells());
    }

    private isSelectedRegionsControlledAndNonEmpty(props: InternalHeaderProps = this.props) {
        return props.selectedRegions != null && props.selectedRegions.length > 0;
    }

    private convertEventToIndex = (event: MouseEvent) => {
        const coord = this.props.getMouseCoordinate(event);
        return this.props.convertPointToIndex(coord);
    };

    private locateClick = (event: MouseEvent): Region => {
        this.activationIndex = this.convertEventToIndex(event);
        return this.props.toRegion(this.activationIndex);
    };

    private locateDragForSelection = (_event: MouseEvent, coords: CoordinateData, returnEndOnly = false): Region => {
        const coord = this.props.getDragCoordinate(coords.current);
        const indexEnd = this.props.convertPointToIndex(coord);
        if (returnEndOnly) {
            return this.props.toRegion(indexEnd);
        } else if (this.activationIndex !== null) {
            return this.props.toRegion(this.activationIndex, indexEnd);
        } else {
            // invalid state, cannot end a drag before starting one
            return {};
        }
    };

<<<<<<< HEAD
    private locateDragForReordering = (_event: MouseEvent, coords: CoordinateData): number => {
=======
    private locateDragForReordering = (_event: MouseEvent, coords: ICoordinateData) => {
>>>>>>> 0ef7029d
        const coord = this.props.getDragCoordinate(coords.current);
        const guideIndex = this.props.convertPointToIndex(coord, true);
        return guideIndex < 0 ? undefined : guideIndex;
    };

    private renderCells = () => {
        const { indexStart, indexEnd } = this.props;

        const cells: JSX.Element[] = [];
        for (let index = indexStart; index <= indexEnd; index++) {
            const cell = this.renderNewCell(index);
            if (cell != null) {
                cells.push(cell);
            }
        }

        return cells;
    };

    private renderNewCell = (index: number) => {
        const extremaClasses = this.props.getCellExtremaClasses(index, this.props.indexEnd);
        const renderer = this.props.isGhostIndex(index) ? this.props.ghostCellRenderer : this.renderCell;
        return renderer(index, extremaClasses);
    };

    private renderCell = (index: number, extremaClasses: string[]) => {
        const { getIndexClass, selectedRegions } = this.props;

        const cell = this.props.headerCellRenderer(index);
        if (cell == null) {
            return null;
        }

        const isLoading = cell.props.loading != null ? cell.props.loading : this.props.loading;
        const isSelected = this.props.isCellSelected(index);
        const isEntireCellTargetReorderable = this.isEntireCellTargetReorderable(index);

        const className = classNames(
            extremaClasses,
            {
                [Classes.TABLE_HEADER_REORDERABLE]: isEntireCellTargetReorderable,
            },
            this.props.getCellIndexClass(index),
            cell.props.className,
        );

        const cellProps: HeaderCellProps = {
            className,
            index,
            [this.props.headerCellIsSelectedPropName]: isSelected,
            [this.props.headerCellIsReorderablePropName]: isEntireCellTargetReorderable,
            loading: isLoading,
            reorderHandle: this.maybeRenderReorderHandle(index),
        };

        const modifiedHandleSizeChanged = (size: number) => this.props.handleSizeChanged(index, size);
        const modifiedHandleResizeEnd = (size: number) => this.props.handleResizeEnd(index, size);
        const modifiedHandleResizeHandleDoubleClick = () => this.props.handleResizeDoubleClick?.(index);

        const baseChildren = (
            <DragSelectable
                enableMultipleSelection={this.props.enableMultipleSelection}
                disabled={this.isDragSelectableDisabled}
                focusedCell={this.props.focusedCell}
                ignoredSelectors={[`.${Classes.TABLE_REORDER_HANDLE_TARGET}`]}
                key={getIndexClass(index)}
                locateClick={this.locateClick}
                locateDrag={this.locateDragForSelection}
                onFocusedCell={this.props.onFocusedCell}
                onSelection={this.handleDragSelectableSelection}
                onSelectionEnd={this.handleDragSelectableSelectionEnd}
                selectedRegions={selectedRegions}
                selectedRegionTransform={this.props.selectedRegionTransform}
            >
                <Resizable
                    isResizable={this.props.isResizable}
                    maxSize={this.props.maxSize}
                    minSize={this.props.minSize}
                    // eslint-disable-next-line react/jsx-no-bind
                    onDoubleClick={modifiedHandleResizeHandleDoubleClick}
                    onLayoutLock={this.props.onLayoutLock}
                    // eslint-disable-next-line react/jsx-no-bind
                    onResizeEnd={modifiedHandleResizeEnd}
                    // eslint-disable-next-line react/jsx-no-bind
                    onSizeChanged={modifiedHandleSizeChanged}
                    orientation={this.props.resizeOrientation}
                    size={this.props.getCellSize(index)}
                >
                    {React.cloneElement(cell, cellProps)}
                </Resizable>
            </DragSelectable>
        );

        return this.isReorderHandleEnabled()
            ? baseChildren // reordering will be handled by interacting with the reorder handle
            : this.wrapInDragReorderable(index, baseChildren, this.isDragReorderableDisabled);
    };

    private isReorderHandleEnabled() {
        // the reorder handle can only appear in the column interaction bar
        return this.isColumnHeader() && this.props.isReorderable;
    }

    private maybeRenderReorderHandle(index: number) {
        return !this.isReorderHandleEnabled()
            ? undefined
            : this.wrapInDragReorderable(
                  index,
                  <div className={Classes.TABLE_REORDER_HANDLE_TARGET}>
                      <div
                          className={classNames(Classes.TABLE_REORDER_HANDLE, CLASSNAME_EXCLUDED_FROM_TEXT_MEASUREMENT)}
                      >
                          <DragHandleVertical title="Press down to drag" />
                      </div>
                  </div>,
                  false,
              );
    }

    private isColumnHeader() {
        return this.props.fullRegionCardinality === RegionCardinality.FULL_COLUMNS;
    }

    private wrapInDragReorderable(
        index: number,
        children: JSX.Element,
        disabled: boolean | ((event: MouseEvent) => boolean),
    ) {
        return (
            <DragReorderable
                disabled={disabled}
                key={this.props.getIndexClass(index)}
                locateClick={this.locateClick}
                locateDrag={this.locateDragForReordering}
                onReordered={this.props.onReordered}
                onReordering={this.props.onReordering}
                onSelection={this.props.onSelection}
                onFocusedCell={this.props.onFocusedCell}
                selectedRegions={this.props.selectedRegions}
                toRegion={this.props.toRegion}
            >
                {children}
            </DragReorderable>
        );
    }

    private handleDragSelectableSelection = (selectedRegions: Region[]) => {
        this.props.onSelection(selectedRegions);
        this.setState({ hasValidSelection: false });
    };

    private handleDragSelectableSelectionEnd = () => {
        this.activationIndex = null; // not strictly required, but good practice
        this.setState({ hasValidSelection: true });
    };

    private isDragSelectableDisabled = (event: MouseEvent) => {
        if (DragEvents.isAdditive(event)) {
            // if the meta/ctrl key was pressed, we want to forcefully ignore
            // reordering interactions and prioritize drag-selection
            // interactions (e.g. to make it possible to deselect a row).
            return false;
        }
        const cellIndex = this.convertEventToIndex(event);
        return this.isEntireCellTargetReorderable(cellIndex);
    };

    private isDragReorderableDisabled = (event: MouseEvent) => {
        const isSelectionEnabled = !this.isDragSelectableDisabled(event);
        if (isSelectionEnabled) {
            // if drag-selection is enabled, we don't want drag-reordering
            // interactions to compete. otherwise, a mouse-drag might both expand a
            // selection and reorder the same selection simultaneously - confusing!
            return true;
        }
        const cellIndex = this.convertEventToIndex(event);
        return !this.isEntireCellTargetReorderable(cellIndex);
    };

    private isEntireCellTargetReorderable = (index: number): boolean => {
        const { isReorderable = false, selectedRegions } = this.props;
        // although reordering may be generally enabled for this row/column (via props.isReorderable), the
        // row/column shouldn't actually become reorderable from a user perspective until a few other
        // conditions are true:
        return (
            isReorderable &&
            // the row/column should be the only selection (or it should be part of the only selection),
            // because reordering multiple disjoint row/column selections is a UX morass with no clear best
            // behavior.
            this.props.isCellSelected(index) &&
            this.state.hasValidSelection &&
            Regions.getRegionCardinality(selectedRegions[0]) === this.props.fullRegionCardinality &&
            // selected regions can be updated during mousedown+drag and before mouseup; thus, we
            // add a final check to make sure we don't enable reordering until the selection
            // interaction is complete. this prevents one click+drag interaction from triggering
            // both selection and reordering behavior.
            selectedRegions.length === 1 &&
            // columns are reordered via a reorder handle, so drag-selection needn't be disabled
            !this.isReorderHandleEnabled()
        );
    };
}<|MERGE_RESOLUTION|>--- conflicted
+++ resolved
@@ -238,17 +238,10 @@
 
 const SHALLOW_COMPARE_PROP_KEYS_DENYLIST: Array<keyof InternalHeaderProps> = ["focusedCell", "selectedRegions"];
 
-<<<<<<< HEAD
 export class Header extends React.Component<InternalHeaderProps, HeaderState> {
-    protected activationIndex: number;
-
-    public constructor(props?: InternalHeaderProps) {
-=======
-export class Header extends React.Component<IInternalHeaderProps, IHeaderState> {
     protected activationIndex: number | null = null;
 
-    public constructor(props: IInternalHeaderProps) {
->>>>>>> 0ef7029d
+    public constructor(props: InternalHeaderProps) {
         super(props);
         this.state = { hasValidSelection: this.isSelectedRegionsControlledAndNonEmpty(props) };
     }
@@ -260,11 +253,7 @@
         }
     }
 
-<<<<<<< HEAD
-    public shouldComponentUpdate(nextProps?: InternalHeaderProps, nextState?: HeaderState) {
-=======
-    public shouldComponentUpdate(nextProps: IInternalHeaderProps, nextState: IHeaderState) {
->>>>>>> 0ef7029d
+    public shouldComponentUpdate(nextProps: InternalHeaderProps, nextState: HeaderState) {
         return (
             !CoreUtils.shallowCompareKeys(this.state, nextState) ||
             !CoreUtils.shallowCompareKeys(this.props, nextProps, {
@@ -305,11 +294,7 @@
         }
     };
 
-<<<<<<< HEAD
-    private locateDragForReordering = (_event: MouseEvent, coords: CoordinateData): number => {
-=======
-    private locateDragForReordering = (_event: MouseEvent, coords: ICoordinateData) => {
->>>>>>> 0ef7029d
+    private locateDragForReordering = (_event: MouseEvent, coords: CoordinateData) => {
         const coord = this.props.getDragCoordinate(coords.current);
         const guideIndex = this.props.convertPointToIndex(coord, true);
         return guideIndex < 0 ? undefined : guideIndex;
