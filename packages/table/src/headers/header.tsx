/*
 * Copyright 2017 Palantir Technologies, Inc. All rights reserved.
 *
 * Licensed under the Apache License, Version 2.0 (the "License");
 * you may not use this file except in compliance with the License.
 * You may obtain a copy of the License at
 *
 *     http://www.apache.org/licenses/LICENSE-2.0
 *
 * Unless required by applicable law or agreed to in writing, software
 * distributed under the License is distributed on an "AS IS" BASIS,
 * WITHOUT WARRANTIES OR CONDITIONS OF ANY KIND, either express or implied.
 * See the License for the specific language governing permissions and
 * limitations under the License.
 */

import classNames from "classnames";
import React from "react";

import { Utils as CoreUtils } from "@blueprintjs/core";
import { DragHandleVertical } from "@blueprintjs/icons";

import { Grid } from "../common";
import { FocusedCellCoordinates } from "../common/cell";
import * as Classes from "../common/classes";
import { CLASSNAME_EXCLUDED_FROM_TEXT_MEASUREMENT } from "../common/utils";
import { DragEvents } from "../interactions/dragEvents";
import { ClientCoordinates, CoordinateData } from "../interactions/dragTypes";
import { DragReorderable, ReorderableProps } from "../interactions/reorderable";
import { Resizable } from "../interactions/resizable";
<<<<<<< HEAD
import { LockableLayout, Orientation } from "../interactions/resizeHandle";
import { DragSelectable, SelectableProps } from "../interactions/selectable";
import { Locator } from "../locator";
import { Region, RegionCardinality, Regions } from "../regions";
import { HeaderCellProps } from "./headerCell";
=======
import { ILockableLayout, Orientation } from "../interactions/resizeHandle";
import { DragSelectable, ISelectableProps } from "../interactions/selectable";
import { ILocator } from "../locator";
import { Region, RegionCardinality, Regions } from "../regions";
import { IHeaderCellProps } from "./headerCell";
>>>>>>> 519228df

export type HeaderCellRenderer = (index: number) => React.ReactElement<HeaderCellProps>;

export interface HeaderProps extends LockableLayout, ReorderableProps, SelectableProps {
    /**
     * The currently focused cell.
     */
    focusedCell?: FocusedCellCoordinates;

    /**
     * The grid computes sizes of cells, rows, or columns from the
     * configurable `columnWidths` and `rowHeights`.
     */
    grid: Grid;

    /**
     * Enables/disables the reordering interaction.
     *
     * @internal
     * @default false
     */
    isReorderable?: boolean;

    /**
     * Enables/disables the resize interaction.
     *
     * @default true
     */
    isResizable?: boolean;

    /**
     * Locates the row/column/cell given a mouse event.
     */
    locator: Locator;

    /**
     * If true, all header cells render their loading state except for those
     * who have their `loading` prop explicitly set to false.
     *
     * @default false;
     */
    loading?: boolean;

    /**
     * This callback is called while the user is resizing a header cell. The guides
     * array contains pixel offsets for where to display the resize guides in
     * the table body's overlay layer.
     */
    onResizeGuide: (guides: number[]) => void;
}

/**
 * These are additional props passed internally from ColumnHeader and RowHeader.
 * They don't need to be exposed to the outside world.
 */
export interface InternalHeaderProps extends HeaderProps {
    /**
     * The cardinality of a fully selected region. Should be FULL_COLUMNS for column headers and
     * FULL_ROWS for row headers.
     */
    fullRegionCardinality: RegionCardinality;

    /**
     * An optional callback invoked when the user double-clicks a resize handle, if resizing is enabled.
     */
    handleResizeDoubleClick?: (index: number) => void;

    /**
     * The name of the header-cell prop specifying whether the header cell is reorderable or not.
     */
    headerCellIsReorderablePropName: string;

    /**
     * The name of the header-cell prop specifying whether the header cell is selected or not.
     */
    headerCellIsSelectedPropName: string;

    /**
     * The highest cell index to render.
     */
    indexEnd: number;

    /**
     * The lowest cell index to render.
     */
    indexStart: number;

    /**
     * The maximum permitted size of the header in pixels. Corresponds to a width for column headers and
     * a height for row headers.
     */
    maxSize: number;

    /**
     * The minimum permitted size of the header in pixels. Corresponds to a width for column headers and
     * a height for row headers.
     */
    minSize: number;

    /**
     * The orientation of the resize handle. Should be VERTICAL for column headers and HORIZONTAL
     * for row headers.
     */
    resizeOrientation: Orientation;

    /**
     * An array containing the table's selection Regions.
     */
    selectedRegions: Region[];

    /**
     * Converts a point on the screen to a row or column index in the table grid.
     */
    convertPointToIndex?: (clientXOrY: number, useMidpoint?: boolean) => number;

    /**
     * Provides any extrema classes for the provided index range in the table grid.
     */
    getCellExtremaClasses: (index: number, indexEnd: number) => string[];

    /**
     * Provides the index class for the cell. Should be Classes.columnCellIndexClass for column
     * headers or Classes.rowCellIndexClass for row headers.
     */
    getCellIndexClass: (index: number) => string;

    /**
     * Returns the size of the specified header cell in pixels. Corresponds to a width for column
     * headers and a height for row headers.
     */
    getCellSize: (index: number) => number;

    /**
     * Returns the relevant single coordinate from the provided client coordinates. Should return
     * the x coordinate for column headers and the y coordinate for row headers.
     */
    getDragCoordinate: (clientCoords: ClientCoordinates) => number;

    /**
     * A callback that returns the CSS index class for the specified index. Should be
     * Classes.columnIndexClass for column headers and Classes.rowIndexClass for row headers.
     */
    getIndexClass: (index: number) => string;

    /**
     * Given a mouse event, returns the relevant client coordinate (clientX or clientY). Should be
     * clientX for column headers and clientY for row headers.
     */
    getMouseCoordinate: (event: MouseEvent) => number;

    /**
     * Invoked when a resize interaction ends, if resizing is enabled.
     */
    handleResizeEnd: (index: number, size: number) => void;

    /**
     * Invoked whenever the size changes during a resize interaction, if resizing is enabled.
     */
    handleSizeChanged: (index: number, size: number) => void;

    /**
     * Returns true if the specified cell (and therefore the full column/row) is selected.
     */
    isCellSelected: (index: number) => boolean;

    /**
     * Returns true if the specified cell is at a ghost index.
     */
    isGhostIndex: (index: number) => boolean;

    /**
     * A callback that renders a ghost cell for the provided index.
     */
    ghostCellRenderer: (index: number, extremaClasses: string[]) => JSX.Element;

    /**
     * A callback that renders a regular header cell at the provided index.
     */
    headerCellRenderer: (index: number) => JSX.Element;

    /**
     * Converts a range to a region. This should be Regions.column for column headers and
     * Regions.row for row headers.
     */
    toRegion: (index1: number, index2?: number) => Region;

    /**
     * A callback that wraps the rendered cell components in additional parent elements as needed.
     */
    wrapCells: (cells: Array<React.ReactElement<any>>) => JSX.Element;
}

export interface HeaderState {
    /**
     * Whether the component has a valid selection specified either via props
     * (i.e. controlled mode) or via a completed drag-select interaction. When
     * true, DragReorderable will know that it can override the click-and-drag
     * interactions that would normally be reserved for drag-select behavior.
     */
    hasValidSelection?: boolean;
}

const SHALLOW_COMPARE_PROP_KEYS_DENYLIST: Array<keyof InternalHeaderProps> = ["focusedCell", "selectedRegions"];

export class Header extends React.Component<InternalHeaderProps, HeaderState> {
    protected activationIndex: number;

    public constructor(props?: InternalHeaderProps) {
        super(props);
        this.state = { hasValidSelection: this.isSelectedRegionsControlledAndNonEmpty(props) };
    }

    public componentDidUpdate(_: InternalHeaderProps, prevState: HeaderState) {
        const nextHasValidSection = this.isSelectedRegionsControlledAndNonEmpty(this.props);
        if (prevState.hasValidSelection !== nextHasValidSection) {
            this.setState({ hasValidSelection: nextHasValidSection });
        }
    }

    public shouldComponentUpdate(nextProps?: InternalHeaderProps, nextState?: HeaderState) {
        return (
            !CoreUtils.shallowCompareKeys(this.state, nextState) ||
            !CoreUtils.shallowCompareKeys(this.props, nextProps, {
                exclude: SHALLOW_COMPARE_PROP_KEYS_DENYLIST,
            }) ||
            !CoreUtils.deepCompareKeys(this.props, nextProps, SHALLOW_COMPARE_PROP_KEYS_DENYLIST)
        );
    }

    public render() {
        return this.props.wrapCells(this.renderCells());
    }

    private isSelectedRegionsControlledAndNonEmpty(props: InternalHeaderProps = this.props) {
        return props.selectedRegions != null && props.selectedRegions.length > 0;
    }

    private convertEventToIndex = (event: MouseEvent): number => {
        const coord = this.props.getMouseCoordinate(event);
        return this.props.convertPointToIndex(coord);
    };

    private locateClick = (event: MouseEvent): Region => {
        this.activationIndex = this.convertEventToIndex(event);
        return this.props.toRegion(this.activationIndex);
    };

<<<<<<< HEAD
    private locateDragForSelection = (_event: MouseEvent, coords: CoordinateData, returnEndOnly = false): Region => {
=======
    private locateDragForSelection = (_event: MouseEvent, coords: ICoordinateData, returnEndOnly = false): Region => {
>>>>>>> 519228df
        const coord = this.props.getDragCoordinate(coords.current);
        const indexStart = this.activationIndex;
        const indexEnd = this.props.convertPointToIndex(coord);
        return returnEndOnly ? this.props.toRegion(indexEnd) : this.props.toRegion(indexStart, indexEnd);
    };

    private locateDragForReordering = (_event: MouseEvent, coords: CoordinateData): number => {
        const coord = this.props.getDragCoordinate(coords.current);
        const guideIndex = this.props.convertPointToIndex(coord, true);
        return guideIndex < 0 ? undefined : guideIndex;
    };

    private renderCells = () => {
        const { indexStart, indexEnd } = this.props;

        const cells: JSX.Element[] = [];
        for (let index = indexStart; index <= indexEnd; index++) {
            cells.push(this.renderNewCell(index));
        }

        return cells;
    };

    private renderNewCell = (index: number) => {
        const extremaClasses = this.props.getCellExtremaClasses(index, this.props.indexEnd);
        const renderer = this.props.isGhostIndex(index) ? this.props.ghostCellRenderer : this.renderCell;
        return renderer(index, extremaClasses);
    };

    private renderCell = (index: number, extremaClasses: string[]) => {
        const { getIndexClass, selectedRegions } = this.props;

        const cell = this.props.headerCellRenderer(index);
        if (cell == null) {
            return null;
        }

        const isLoading = cell.props.loading != null ? cell.props.loading : this.props.loading;
        const isSelected = this.props.isCellSelected(index);
        const isEntireCellTargetReorderable = this.isEntireCellTargetReorderable(index);

        const className = classNames(
            extremaClasses,
            {
                [Classes.TABLE_HEADER_REORDERABLE]: isEntireCellTargetReorderable,
            },
            this.props.getCellIndexClass(index),
            cell.props.className,
        );

        const cellProps: HeaderCellProps = {
            className,
            index,
            [this.props.headerCellIsSelectedPropName]: isSelected,
            [this.props.headerCellIsReorderablePropName]: isEntireCellTargetReorderable,
            loading: isLoading,
            reorderHandle: this.maybeRenderReorderHandle(index),
        };

        const modifiedHandleSizeChanged = (size: number) => this.props.handleSizeChanged(index, size);
        const modifiedHandleResizeEnd = (size: number) => this.props.handleResizeEnd(index, size);
        const modifiedHandleResizeHandleDoubleClick = () => this.props.handleResizeDoubleClick?.(index);

        const baseChildren = (
            <DragSelectable
                enableMultipleSelection={this.props.enableMultipleSelection}
                disabled={this.isDragSelectableDisabled}
                focusedCell={this.props.focusedCell}
                ignoredSelectors={[`.${Classes.TABLE_REORDER_HANDLE_TARGET}`]}
                key={getIndexClass(index)}
                locateClick={this.locateClick}
                locateDrag={this.locateDragForSelection}
                onFocusedCell={this.props.onFocusedCell}
                onSelection={this.handleDragSelectableSelection}
                onSelectionEnd={this.handleDragSelectableSelectionEnd}
                selectedRegions={selectedRegions}
                selectedRegionTransform={this.props.selectedRegionTransform}
            >
                <Resizable
                    isResizable={this.props.isResizable}
                    maxSize={this.props.maxSize}
                    minSize={this.props.minSize}
                    // eslint-disable-next-line react/jsx-no-bind
                    onDoubleClick={modifiedHandleResizeHandleDoubleClick}
                    onLayoutLock={this.props.onLayoutLock}
                    // eslint-disable-next-line react/jsx-no-bind
                    onResizeEnd={modifiedHandleResizeEnd}
                    // eslint-disable-next-line react/jsx-no-bind
                    onSizeChanged={modifiedHandleSizeChanged}
                    orientation={this.props.resizeOrientation}
                    size={this.props.getCellSize(index)}
                >
                    {React.cloneElement(cell, cellProps)}
                </Resizable>
            </DragSelectable>
        );

        return this.isReorderHandleEnabled()
            ? baseChildren // reordering will be handled by interacting with the reorder handle
            : this.wrapInDragReorderable(index, baseChildren, this.isDragReorderableDisabled);
    };

    private isReorderHandleEnabled() {
        // the reorder handle can only appear in the column interaction bar
        return this.isColumnHeader() && this.props.isReorderable;
    }

    private maybeRenderReorderHandle(index: number) {
        return !this.isReorderHandleEnabled()
            ? undefined
            : this.wrapInDragReorderable(
                  index,
                  <div className={Classes.TABLE_REORDER_HANDLE_TARGET}>
                      <div
                          className={classNames(Classes.TABLE_REORDER_HANDLE, CLASSNAME_EXCLUDED_FROM_TEXT_MEASUREMENT)}
                      >
<<<<<<< HEAD
                          <DragHandleVertical />
=======
                          <Icon icon="drag-handle-vertical" title="Press down to drag" />
>>>>>>> 519228df
                      </div>
                  </div>,
                  false,
              );
    }

    private isColumnHeader() {
        return this.props.fullRegionCardinality === RegionCardinality.FULL_COLUMNS;
    }

    private wrapInDragReorderable(
        index: number,
        children: JSX.Element,
        disabled: boolean | ((event: MouseEvent) => boolean),
    ) {
        return (
            <DragReorderable
                disabled={disabled}
                key={this.props.getIndexClass(index)}
                locateClick={this.locateClick}
                locateDrag={this.locateDragForReordering}
                onReordered={this.props.onReordered}
                onReordering={this.props.onReordering}
                onSelection={this.props.onSelection}
                onFocusedCell={this.props.onFocusedCell}
                selectedRegions={this.props.selectedRegions}
                toRegion={this.props.toRegion}
            >
                {children}
            </DragReorderable>
        );
    }

    private handleDragSelectableSelection = (selectedRegions: Region[]) => {
        this.props.onSelection(selectedRegions);
        this.setState({ hasValidSelection: false });
    };

    private handleDragSelectableSelectionEnd = () => {
        this.activationIndex = null; // not strictly required, but good practice
        this.setState({ hasValidSelection: true });
    };

    private isDragSelectableDisabled = (event: MouseEvent) => {
        if (DragEvents.isAdditive(event)) {
            // if the meta/ctrl key was pressed, we want to forcefully ignore
            // reordering interactions and prioritize drag-selection
            // interactions (e.g. to make it possible to deselect a row).
            return false;
        }
        const cellIndex = this.convertEventToIndex(event);
        return this.isEntireCellTargetReorderable(cellIndex);
    };

    private isDragReorderableDisabled = (event: MouseEvent) => {
        const isSelectionEnabled = !this.isDragSelectableDisabled(event);
        if (isSelectionEnabled) {
            // if drag-selection is enabled, we don't want drag-reordering
            // interactions to compete. otherwise, a mouse-drag might both expand a
            // selection and reorder the same selection simultaneously - confusing!
            return true;
        }
        const cellIndex = this.convertEventToIndex(event);
        return !this.isEntireCellTargetReorderable(cellIndex);
    };

    private isEntireCellTargetReorderable = (index: number) => {
        const { selectedRegions } = this.props;
        // although reordering may be generally enabled for this row/column (via props.isReorderable), the
        // row/column shouldn't actually become reorderable from a user perspective until a few other
        // conditions are true:
        return (
            this.props.isReorderable &&
            // the row/column should be the only selection (or it should be part of the only selection),
            // because reordering multiple disjoint row/column selections is a UX morass with no clear best
            // behavior.
            this.props.isCellSelected(index) &&
            this.state.hasValidSelection &&
            Regions.getRegionCardinality(selectedRegions[0]) === this.props.fullRegionCardinality &&
            // selected regions can be updated during mousedown+drag and before mouseup; thus, we
            // add a final check to make sure we don't enable reordering until the selection
            // interaction is complete. this prevents one click+drag interaction from triggering
            // both selection and reordering behavior.
            selectedRegions.length === 1 &&
            // columns are reordered via a reorder handle, so drag-selection needn't be disabled
            !this.isReorderHandleEnabled()
        );
    };
}<|MERGE_RESOLUTION|>--- conflicted
+++ resolved
@@ -28,19 +28,11 @@
 import { ClientCoordinates, CoordinateData } from "../interactions/dragTypes";
 import { DragReorderable, ReorderableProps } from "../interactions/reorderable";
 import { Resizable } from "../interactions/resizable";
-<<<<<<< HEAD
 import { LockableLayout, Orientation } from "../interactions/resizeHandle";
 import { DragSelectable, SelectableProps } from "../interactions/selectable";
 import { Locator } from "../locator";
 import { Region, RegionCardinality, Regions } from "../regions";
 import { HeaderCellProps } from "./headerCell";
-=======
-import { ILockableLayout, Orientation } from "../interactions/resizeHandle";
-import { DragSelectable, ISelectableProps } from "../interactions/selectable";
-import { ILocator } from "../locator";
-import { Region, RegionCardinality, Regions } from "../regions";
-import { IHeaderCellProps } from "./headerCell";
->>>>>>> 519228df
 
 export type HeaderCellRenderer = (index: number) => React.ReactElement<HeaderCellProps>;
 
@@ -288,11 +280,7 @@
         return this.props.toRegion(this.activationIndex);
     };
 
-<<<<<<< HEAD
     private locateDragForSelection = (_event: MouseEvent, coords: CoordinateData, returnEndOnly = false): Region => {
-=======
-    private locateDragForSelection = (_event: MouseEvent, coords: ICoordinateData, returnEndOnly = false): Region => {
->>>>>>> 519228df
         const coord = this.props.getDragCoordinate(coords.current);
         const indexStart = this.activationIndex;
         const indexEnd = this.props.convertPointToIndex(coord);
@@ -409,11 +397,7 @@
                       <div
                           className={classNames(Classes.TABLE_REORDER_HANDLE, CLASSNAME_EXCLUDED_FROM_TEXT_MEASUREMENT)}
                       >
-<<<<<<< HEAD
-                          <DragHandleVertical />
-=======
-                          <Icon icon="drag-handle-vertical" title="Press down to drag" />
->>>>>>> 519228df
+                          <DragHandleVertical title="Press down to drag" />
                       </div>
                   </div>,
                   false,
