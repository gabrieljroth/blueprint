--- conflicted
+++ resolved
@@ -15,23 +15,9 @@
  */
 
 import classNames from "classnames";
-<<<<<<< HEAD
 import React from "react";
 
-import { AbstractPureComponent, Icon, IconName, Popover, Props, Utils as CoreUtils } from "@blueprintjs/core";
-=======
-import * as React from "react";
-
-import {
-    AbstractPureComponent2,
-    Icon,
-    IconName,
-    Props,
-    Popover,
-    Position,
-    Utils as CoreUtils,
-} from "@blueprintjs/core";
->>>>>>> 0ef7029d
+import { AbstractPureComponent, Icon, IconName, Props, Popover, Utils as CoreUtils } from "@blueprintjs/core";
 
 import * as Classes from "../common/classes";
 import { columnInteractionBarContextTypes, ColumnInteractionBarContextTypes } from "../common/context";
@@ -88,13 +74,8 @@
     return <div className={Classes.TABLE_HORIZONTAL_CELL_DIVIDER} />;
 }
 
-<<<<<<< HEAD
 export class ColumnHeaderCell extends AbstractPureComponent<ColumnHeaderCellProps, ColumnHeaderCellState> {
     public static defaultProps: ColumnHeaderCellProps = {
-=======
-export class ColumnHeaderCell extends AbstractPureComponent2<IColumnHeaderCellProps, IColumnHeaderCellState> {
-    public static defaultProps: IColumnHeaderCellProps = {
->>>>>>> 0ef7029d
         isActive: false,
         menuIcon: "chevron-down",
     };
@@ -117,13 +98,9 @@
         );
     }
 
-<<<<<<< HEAD
-    public context: ColumnInteractionBarContextTypes;
-=======
-    public context: IColumnInteractionBarContextTypes = {
+    public context: ColumnInteractionBarContextTypes = {
         enableColumnInteractionBar: false,
     };
->>>>>>> 0ef7029d
 
     public state = {
         isActive: false,
