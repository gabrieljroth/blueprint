{
    "name": "@blueprintjs/docs-app",
<<<<<<< HEAD
    "version": "4.0.0-rc.2",
=======
    "version": "3.54.0",
>>>>>>> 60a6da84
    "description": "Blueprint Documentation Site",
    "private": true,
    "scripts": {
        "bundle": "webpack --config ./webpack.config.js",
        "clean": "rm -rf dist/*",
        "dev": "webpack-dev-server --config ./webpack.config.js --host 0.0.0.0",
        "dist": "cross-env NODE_ENV=production yarn bundle",
        "lint": "run-p lint:scss lint:es",
        "lint:scss": "sass-lint",
        "lint:es": "es-lint",
        "lint-fix": "es-lint --fix && sass-lint --fix",
        "test": "exit 0",
        "verify": "run-p dist lint"
    },
    "dependencies": {
<<<<<<< HEAD
        "@blueprintjs/core": "^4.0.0-rc.0",
        "@blueprintjs/datetime": "^4.0.0-rc.0",
        "@blueprintjs/docs-data": "^4.0.0-rc.0",
        "@blueprintjs/docs-theme": "^4.0.0-rc.0",
        "@blueprintjs/icons": "^4.0.0-rc.0",
        "@blueprintjs/popover2": "^1.0.0-rc.0",
        "@blueprintjs/select": "^4.0.0-rc.0",
        "@blueprintjs/table": "^4.0.0-rc.2",
        "@blueprintjs/test-commons": "^1.0.0-rc.0",
        "@blueprintjs/timezone": "^4.0.0-rc.0",
=======
        "@blueprintjs/core": "^3.54.0",
        "@blueprintjs/datetime": "^3.24.0",
        "@blueprintjs/docs-data": "^3.54.0",
        "@blueprintjs/docs-theme": "^3.11.0",
        "@blueprintjs/icons": "^3.33.0",
        "@blueprintjs/popover2": "^0.14.0",
        "@blueprintjs/select": "^3.19.0",
        "@blueprintjs/table": "^3.10.0",
        "@blueprintjs/test-commons": "^0.11.0",
        "@blueprintjs/timezone": "^3.10.0",
>>>>>>> 60a6da84
        "@documentalist/client": "~3.0.0",
        "chroma-js": "^2.1.0",
        "classnames": "^2.2",
        "core-js": "^3.21.1",
        "dom4": "^2.1.5",
        "downloadjs": "^1.4.7",
        "lodash-es": "^4.17.15",
        "moment": "^2.29.1",
        "normalize.css": "^8.0.1",
        "popper.js": "^1.16.1",
        "promise": "^8.1.0",
        "react": "^16.14.0",
        "react-dom": "^16.14.0",
        "react-transition-group": "^4.4.1",
        "tslib": "~2.3.1",
        "whatwg-fetch": "^3.4.1"
    },
    "devDependencies": {
<<<<<<< HEAD
        "@blueprintjs/node-build-scripts": "^2.0.0-rc.0",
        "@blueprintjs/webpack-build-scripts": "^3.0.0-beta.1",
=======
        "@blueprintjs/node-build-scripts": "^1.7.0",
        "@blueprintjs/webpack-build-scripts": "^2.1.0",
>>>>>>> 60a6da84
        "@types/chroma-js": "^2.1.2",
        "@types/downloadjs": "^1.4.2",
        "copy-webpack-plugin": "^6.4.0",
        "npm-run-all": "^4.1.5",
        "webpack-cli": "^3.3.12",
        "webpack-dev-server": "^3.11.0"
    },
    "repository": {
        "type": "git",
        "url": "git@github.com:palantir/blueprint.git",
        "directory": "packages/docs-app"
    },
    "keywords": [
        "palantir",
        "blueprint",
        "docs"
    ],
    "author": "Palantir Technologies",
    "license": "Apache-2.0"
}<|MERGE_RESOLUTION|>--- conflicted
+++ resolved
@@ -1,10 +1,6 @@
 {
     "name": "@blueprintjs/docs-app",
-<<<<<<< HEAD
     "version": "4.0.0-rc.2",
-=======
-    "version": "3.54.0",
->>>>>>> 60a6da84
     "description": "Blueprint Documentation Site",
     "private": true,
     "scripts": {
@@ -20,7 +16,6 @@
         "verify": "run-p dist lint"
     },
     "dependencies": {
-<<<<<<< HEAD
         "@blueprintjs/core": "^4.0.0-rc.0",
         "@blueprintjs/datetime": "^4.0.0-rc.0",
         "@blueprintjs/docs-data": "^4.0.0-rc.0",
@@ -31,18 +26,6 @@
         "@blueprintjs/table": "^4.0.0-rc.2",
         "@blueprintjs/test-commons": "^1.0.0-rc.0",
         "@blueprintjs/timezone": "^4.0.0-rc.0",
-=======
-        "@blueprintjs/core": "^3.54.0",
-        "@blueprintjs/datetime": "^3.24.0",
-        "@blueprintjs/docs-data": "^3.54.0",
-        "@blueprintjs/docs-theme": "^3.11.0",
-        "@blueprintjs/icons": "^3.33.0",
-        "@blueprintjs/popover2": "^0.14.0",
-        "@blueprintjs/select": "^3.19.0",
-        "@blueprintjs/table": "^3.10.0",
-        "@blueprintjs/test-commons": "^0.11.0",
-        "@blueprintjs/timezone": "^3.10.0",
->>>>>>> 60a6da84
         "@documentalist/client": "~3.0.0",
         "chroma-js": "^2.1.0",
         "classnames": "^2.2",
@@ -61,13 +44,8 @@
         "whatwg-fetch": "^3.4.1"
     },
     "devDependencies": {
-<<<<<<< HEAD
         "@blueprintjs/node-build-scripts": "^2.0.0-rc.0",
         "@blueprintjs/webpack-build-scripts": "^3.0.0-beta.1",
-=======
-        "@blueprintjs/node-build-scripts": "^1.7.0",
-        "@blueprintjs/webpack-build-scripts": "^2.1.0",
->>>>>>> 60a6da84
         "@types/chroma-js": "^2.1.2",
         "@types/downloadjs": "^1.4.2",
         "copy-webpack-plugin": "^6.4.0",
