--- conflicted
+++ resolved
@@ -16,45 +16,18 @@
 
 import React from "react";
 
-<<<<<<< HEAD
-import { Button, H5, MenuItem, Switch } from "@blueprintjs/core";
+import { H5, MenuItem, Switch } from "@blueprintjs/core";
 import { Example, ExampleProps } from "@blueprintjs/docs-theme";
-import { Select } from "@blueprintjs/select";
 
-import {
-    areFilmsEqual,
-    createFilm,
-    filmSelectProps,
-    Film,
-    maybeAddCreatedFilmToArrays,
-    maybeDeleteCreatedFilmFromArrays,
-    renderCreateFilmOption,
-    TOP_100_FILMS,
-} from "./films";
-
-const FilmSelect = Select.ofType<Film>();
-=======
-import { H5, MenuItem, Switch } from "@blueprintjs/core";
-import { Example, IExampleProps } from "@blueprintjs/docs-theme";
-
-import { IFilm, TOP_100_FILMS } from "../../common/films";
+import { Film, TOP_100_FILMS } from "../../common/films";
 import FilmSelect from "../../common/filmSelect";
->>>>>>> c91f71b6
 
 export interface SelectExampleState {
     allowCreate: boolean;
     createFirst: boolean;
-<<<<<<< HEAD
     createdItems: Film[];
-    film: Film;
     filterable: boolean;
     hasInitialContent: boolean;
-    items: Film[];
-=======
-    createdItems: IFilm[];
-    filterable: boolean;
-    hasInitialContent: boolean;
->>>>>>> c91f71b6
     minimal: boolean;
     resetOnClose: boolean;
     resetOnQuery: boolean;
@@ -172,27 +145,7 @@
         );
     }
 
-<<<<<<< HEAD
-    private handleValueChange = (film: Film) => {
-        // Delete the old film from the list if it was newly created.
-        const { createdItems, items } = maybeDeleteCreatedFilmFromArrays(
-            this.state.items,
-            this.state.createdItems,
-            this.state.film,
-        );
-        // Add the new film to the list if it is newly created.
-        const { createdItems: nextCreatedItems, items: nextItems } = maybeAddCreatedFilmToArrays(
-            items,
-            createdItems,
-            film,
-        );
-        this.setState({ createdItems: nextCreatedItems, film, items: nextItems });
-    };
-
     private handleSwitchChange(prop: keyof SelectExampleState) {
-=======
-    private handleSwitchChange(prop: keyof ISelectExampleState) {
->>>>>>> c91f71b6
         return (event: React.FormEvent<HTMLInputElement>) => {
             const checked = event.currentTarget.checked;
             this.setState(state => ({ ...state, [prop]: checked }));
