/*
 * Copyright 2016 Palantir Technologies, Inc. All rights reserved.
 *
 * Licensed under the Apache License, Version 2.0 (the "License");
 * you may not use this file except in compliance with the License.
 * You may obtain a copy of the License at
 *
 *     http://www.apache.org/licenses/LICENSE-2.0
 *
 * Unless required by applicable law or agreed to in writing, software
 * distributed under the License is distributed on an "AS IS" BASIS,
 * WITHOUT WARRANTIES OR CONDITIONS OF ANY KIND, either express or implied.
 * See the License for the specific language governing permissions and
 * limitations under the License.
 */

import React from "react";

import { AnchorButton, Button, Code, H5, Intent, Switch } from "@blueprintjs/core";
<<<<<<< HEAD
import { Example, handleBooleanChange, handleStringChange, ExampleProps } from "@blueprintjs/docs-theme";
import { Duplicate, Refresh } from "@blueprintjs/icons";
=======
import { Example, handleBooleanChange, IExampleProps } from "@blueprintjs/docs-theme";
>>>>>>> 519228df

import { Size, SizeSelect } from "./common/sizeSelect";

export interface ButtonsExampleState {
    active: boolean;
    disabled: boolean;
    iconOnly: boolean;
    intent: Intent;
    loading: boolean;
    minimal: boolean;
    outlined: boolean;
    size: Size;
    wiggling: boolean;
}

export class ButtonsExample extends React.PureComponent<ExampleProps, ButtonsExampleState> {
    public state: ButtonsExampleState = {
        active: false,
        disabled: false,
        iconOnly: false,
        intent: Intent.NONE,
        loading: false,
        minimal: false,
        outlined: false,
        size: "regular",
        wiggling: false,
    };

    private handleActiveChange = handleBooleanChange(active => this.setState({ active }));

    private handleDisabledChange = handleBooleanChange(disabled => this.setState({ disabled }));

    private handleIconOnlyChange = handleBooleanChange(iconOnly => this.setState({ iconOnly }));

    private handleLoadingChange = handleBooleanChange(loading => this.setState({ loading }));

    private handleMinimalChange = handleBooleanChange(minimal => this.setState({ minimal }));

    private handleOutlinedChange = handleBooleanChange(outlined => this.setState({ outlined }));

    private handleSizeChange = (size: Size) => this.setState({ size });

    private wiggleTimeoutId: number;

    public componentWillUnmount() {
        window.clearTimeout(this.wiggleTimeoutId);
    }

    public render() {
        const { iconOnly, wiggling, size, ...buttonProps } = this.state;

        const options = (
            <>
                <H5>Props</H5>
                <Switch label="Active" checked={this.state.active} onChange={this.handleActiveChange} />
                <Switch label="Disabled" checked={this.state.disabled} onChange={this.handleDisabledChange} />
                <Switch label="Loading" checked={this.state.loading} onChange={this.handleLoadingChange} />
                <Switch label="Minimal" checked={this.state.minimal} onChange={this.handleMinimalChange} />
                <Switch label="Outlined" checked={this.state.outlined} onChange={this.handleOutlinedChange} />
                <SizeSelect size={this.state.size} onChange={this.handleSizeChange} />
                <H5>Example</H5>
                <Switch label="Icons only" checked={this.state.iconOnly} onChange={this.handleIconOnlyChange} />
            </>
        );

        return (
            <Example options={options} {...this.props}>
                <div>
                    <p>
                        <Code>Button</Code>
                    </p>
                    <Button
                        className={this.state.wiggling ? "docs-wiggle" : ""}
                        icon={<Refresh />}
                        onClick={this.beginWiggling}
                        small={size === "small"}
                        large={size === "large"}
                        {...buttonProps}
                    >
                        {!iconOnly && "Click to wiggle"}
                    </Button>
                </div>
                <div>
                    <p>
                        <Code>AnchorButton</Code>
                    </p>
                    <AnchorButton
                        href="#core/components/buttons"
                        icon={<Duplicate />}
                        rightIcon="share"
                        target="_blank"
                        text={iconOnly ? undefined : "Duplicate this page"}
                        small={size === "small"}
                        large={size === "large"}
                        {...buttonProps}
                    />
                </div>
            </Example>
        );
    }

    private beginWiggling = () => {
        window.clearTimeout(this.wiggleTimeoutId);
        this.setState({ wiggling: true });
        this.wiggleTimeoutId = window.setTimeout(() => this.setState({ wiggling: false }), 300);
    };
}<|MERGE_RESOLUTION|>--- conflicted
+++ resolved
@@ -17,12 +17,8 @@
 import React from "react";
 
 import { AnchorButton, Button, Code, H5, Intent, Switch } from "@blueprintjs/core";
-<<<<<<< HEAD
-import { Example, handleBooleanChange, handleStringChange, ExampleProps } from "@blueprintjs/docs-theme";
+import { Example, handleBooleanChange, ExampleProps } from "@blueprintjs/docs-theme";
 import { Duplicate, Refresh } from "@blueprintjs/icons";
-=======
-import { Example, handleBooleanChange, IExampleProps } from "@blueprintjs/docs-theme";
->>>>>>> 519228df
 
 import { Size, SizeSelect } from "./common/sizeSelect";
 
