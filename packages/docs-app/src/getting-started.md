@# Getting started

@## Installing Blueprint

Blueprint is available as a collection of NPM packages under the `@blueprintjs`
scope. Each package appears at the top level of the sidebar to the left, along
with its current version.

Each package contains a CSS file and a collection of CommonJS modules exposing React components.
The `main` module exports all symbols from all modules so you don't have to import individual files
(though you can if you want to). The JavaScript components are stable and their APIs adhere to
[semantic versioning](http://semver.org/).

1.  Install the core package and its peer dependencies with an NPM client like
    `npm` or `yarn`, pulling in all relevant dependencies:

    ```sh
    yarn add @blueprintjs/core react react-dom
    ```

1.  After installation, you'll be able to import the React components in your application:

    ```tsx
    import { Button, Spinner } from "@blueprintjs/core";

    // using JSX:
    const mySpinner = <Spinner intent="primary" />;

    // use React.createElement if you're not using JSX.
    const myButton = React.createElement(Button, { intent: "success" }, "button text");
    ```

1.  **Don't forget to include the main CSS file from each Blueprint package!** Additionally, the
    `resources/` directory contains supporting media such as fonts and images.

    ```css.scss
    // using node-style package resolution in a CSS file:
    @import "~normalize.css";
    @import "~@blueprintjs/core/lib/css/blueprint.css";
    @import "~@blueprintjs/icons/lib/css/blueprint-icons.css";
    ```

    ```html
    <!-- or using plain old HTML -->
    <head>
        <!-- include dependencies manually -->
        <link href="path/to/node_modules/normalize.css/normalize.css" rel="stylesheet" />
        <link href="path/to/node_modules/@blueprintjs/core/lib/css/blueprint.css" rel="stylesheet" />
        <link href="path/to/node_modules/@blueprintjs/icons/lib/css/blueprint-icons.css" rel="stylesheet" />
        <!-- NOTE: blueprint-icons.css file must be included alongside blueprint.css! -->
    </head>
    ```

<div class="@ns-callout @ns-intent-primary @ns-icon-info-sign">
    <h4 class="@ns-heading">CDN-only usage</h4>

Blueprint can instead be quickly added to a page using the Unpkg CDN.
[See below for instructions](#blueprint/getting-started.cdn-consumption).

</div>

@## JS environment

@### Language features

Blueprint components require the following ES2015 features:

-   `Map`
-   `Set`
-   `Array.prototype.fill`
-   `Array.prototype.from`
-   `String.prototype.startsWith`
-   `Object.values`

Popper.js also has some polyfill requirements, [see the docs here](https://popper.js.org/docs/v2/browser-support/).
We recommend polyfilling these features using [core-js](https://github.com/zloirock/core-js).

@### DOM4

Blueprint relies on a handful of DOM Level 4 API methods: `el.closest()` and `el.contains()`.
`@blueprintjs/core` depends on a [polyfill library called `dom4`](https://webreflection.github.io/dom4/) to ensure
these methods are available. This module is conditionally loaded if Blueprint is used in a browser environment.

@## TypeScript

Blueprint is written in TypeScript and therefore its own `.d.ts` type definitions are distributed in
the NPM package and should be resolved automatically by the compiler. However, you'll need to
install typings for Blueprint's dependencies before you can consume it:

```sh
# required for all @blueprintjs packages:
npm install --save @types/react @types/react-dom
```

Blueprint's declaration files require **TypeScript 3.8 or newer** for certain language features (like type-only imports/exports).
We strive to be compatible with most TypeScript versions, but sometimes there are `lib.d.ts` changes which can create
compiler incompatibilities if you are using a `tsc` version different from the one used to build Blueprint (currently v4.1).

<div class="@ns-callout @ns-intent-primary @ns-icon-info-sign">

For more information, see [Understanding TypeScript](#blueprint/reading-the-docs.understanding-typescript).

</div>

@## Vanilla JS APIs

JS components are built using React, but that does not limit their usage to just React applications.
You can render any component in any JavaScript application with `ReactDOM.render`. Think of it like
using a jQuery plugin.

```tsx
import { Classes, Spinner } from "@blueprintjs/core";

const myContainerElement = document.getElementById("container");

// with JSX
ReactDOM.render(<Spinner className={Classes.SMALL} intent="primary" />, myContainerElement);

// with vanilla JS, use React.createElement
ReactDOM.render(
    React.createElement(Spinner, {
        className: Classes.SMALL,
        intent: "primary",
    }),
    myContainerElement,
);
```

To remove the component from the DOM and clean up, unmount it:

```tsx
ReactDOM.unmountComponentAtNode(myContainerElement);
```

Check out the [React API docs](https://facebook.github.io/react/docs/react-api.html) for more details.

@## CDN consumption

Blueprint supports the [unpkg CDN](https://unpkg.com). Each package provides a UMD
`dist/[name].bundle.js` file containing the bundled source code. The UMD wrapper exposes each
library on the `Blueprint` global variable: `Blueprint.Core`, `Blueprint.Datetime`, etc.

These bundles _do not include_ external dependencies; your application will need to ensure that
`normalize.css`, `classnames`, `dom4`, `react`, `react-dom`, `react-transition-group`, `@popperjs/core`, and
`react-popper` are available at runtime.

```html
<!DOCTYPE html>
<html>
    <head>
        <meta charset="utf-8" />
        <meta name="viewport" content="width=device-width" />
        <title>Blueprint Starter Kit</title>

        <!-- Style dependencies -->
        <link href="https://unpkg.com/normalize.css@^8.0.1" rel="stylesheet" />
        <!-- Blueprint stylesheets -->
        <link href="https://unpkg.com/@blueprintjs/icons@^4.0.0/lib/css/blueprint-icons.css" rel="stylesheet" />
        <link href="https://unpkg.com/@blueprintjs/core@^4.0.0/lib/css/blueprint.css" rel="stylesheet" />
    </head>
    <body>
        <!-- Blueprint dependencies -->
        <script src="https://unpkg.com/classnames@^2.2"></script>
<<<<<<< HEAD
        <script src="https://unpkg.com/dom4@^2.1"></script>
        <script src="https://unpkg.com/tslib@~1.13.0"></script>
        <script src="https://unpkg.com/react@^16.14.0/umd/react.production.min.js"></script>
        <script src="https://unpkg.com/react-dom@^16.14.0/umd/react-dom.production.min.js"></script>
        <script src="https://unpkg.com/react-transition-group@^4.4.1/dist/react-transition-group.min.js"></script>
        <script src="https://unpkg.com/@popperjs/core@^2.5.4/dist/umd/popper.js"></script>
        <script src="https://unpkg.com/react-popper@^2.2.4/dist/index.umd.min.js"></script>
        <script src="https://unpkg.com/resize-observer-polyfill@^1.5.0"></script>
        <!-- Blueprint packages (note: packages must be topo-sorted, where dependencies come first) -->
        <script src="https://unpkg.com/@blueprintjs/icons@^4.0.0"></script>
        <script src="https://unpkg.com/@blueprintjs/core@^4.0.0"></script>
=======
        <script src="https://unpkg.com/dom4@^1.8"></script>
        <script src="https://unpkg.com/tslib@^1.9.0"></script>
        <script src="https://unpkg.com/react@^16.2.0/umd/react.production.min.js"></script>
        <script src="https://unpkg.com/react-dom@^16.2.0/umd/react-dom.production.min.js"></script>
        <script src="https://unpkg.com/react-transition-group@^2.2.1/dist/react-transition-group.min.js"></script>
        <script src="https://unpkg.com/popper.js@^1.14.1/dist/umd/popper.js"></script>
        <script src="https://unpkg.com/react-popper@^1.0.0/dist/index.umd.min.js"></script>
        <!-- Blueprint packages (note: icons script must come first) -->
        <script src="https://unpkg.com/@blueprintjs/icons@^3.4.0"></script>
        <script src="https://unpkg.com/@blueprintjs/core@^3.10.0"></script>
>>>>>>> 60a6da84

        <div id="btn"></div>
        <script>
            const button = React.createElement(Blueprint.Core.Button, {
                icon: "cloud",
                text: "CDN Blueprint is go!",
            });
            ReactDOM.render(button, document.querySelector("#btn"));
        </script>
    </body>
</html>
```<|MERGE_RESOLUTION|>--- conflicted
+++ resolved
@@ -161,30 +161,16 @@
     <body>
         <!-- Blueprint dependencies -->
         <script src="https://unpkg.com/classnames@^2.2"></script>
-<<<<<<< HEAD
         <script src="https://unpkg.com/dom4@^2.1"></script>
-        <script src="https://unpkg.com/tslib@~1.13.0"></script>
+        <script src="https://unpkg.com/tslib@~2.3.1"></script>
         <script src="https://unpkg.com/react@^16.14.0/umd/react.production.min.js"></script>
         <script src="https://unpkg.com/react-dom@^16.14.0/umd/react-dom.production.min.js"></script>
         <script src="https://unpkg.com/react-transition-group@^4.4.1/dist/react-transition-group.min.js"></script>
         <script src="https://unpkg.com/@popperjs/core@^2.5.4/dist/umd/popper.js"></script>
         <script src="https://unpkg.com/react-popper@^2.2.4/dist/index.umd.min.js"></script>
-        <script src="https://unpkg.com/resize-observer-polyfill@^1.5.0"></script>
         <!-- Blueprint packages (note: packages must be topo-sorted, where dependencies come first) -->
         <script src="https://unpkg.com/@blueprintjs/icons@^4.0.0"></script>
         <script src="https://unpkg.com/@blueprintjs/core@^4.0.0"></script>
-=======
-        <script src="https://unpkg.com/dom4@^1.8"></script>
-        <script src="https://unpkg.com/tslib@^1.9.0"></script>
-        <script src="https://unpkg.com/react@^16.2.0/umd/react.production.min.js"></script>
-        <script src="https://unpkg.com/react-dom@^16.2.0/umd/react-dom.production.min.js"></script>
-        <script src="https://unpkg.com/react-transition-group@^2.2.1/dist/react-transition-group.min.js"></script>
-        <script src="https://unpkg.com/popper.js@^1.14.1/dist/umd/popper.js"></script>
-        <script src="https://unpkg.com/react-popper@^1.0.0/dist/index.umd.min.js"></script>
-        <!-- Blueprint packages (note: icons script must come first) -->
-        <script src="https://unpkg.com/@blueprintjs/icons@^3.4.0"></script>
-        <script src="https://unpkg.com/@blueprintjs/core@^3.10.0"></script>
->>>>>>> 60a6da84
 
         <div id="btn"></div>
         <script>
