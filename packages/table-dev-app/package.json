--- conflicted
+++ resolved
@@ -1,10 +1,6 @@
 {
     "name": "@blueprintjs/table-dev-app",
-<<<<<<< HEAD
-    "version": "4.0.0-alpha.0",
-=======
     "version": "4.0.0",
->>>>>>> 0ef7029d
     "description": "Dev application for @blueprintjs/table",
     "private": true,
     "scripts": {
@@ -20,13 +16,8 @@
         "verify": "npm-run-all -p dist lint"
     },
     "dependencies": {
-<<<<<<< HEAD
-        "@blueprintjs/core": "^4.0.0-alpha.0",
-        "@blueprintjs/table": "^4.0.0-alpha.0",
-=======
         "@blueprintjs/core": "^4.0.0",
         "@blueprintjs/table": "^4.0.0",
->>>>>>> 0ef7029d
         "classnames": "^2.2.6",
         "dom4": "^2.1.5",
         "lodash-es": "^4.17.15",
@@ -35,20 +26,12 @@
         "react-dom": "^16.14.0"
     },
     "devDependencies": {
-<<<<<<< HEAD
-        "@blueprintjs/webpack-build-scripts": "^3.0.0-alpha.0",
-=======
         "@blueprintjs/webpack-build-scripts": "^3.0.0",
->>>>>>> 0ef7029d
         "@types/lodash-es": "~4.17.3",
         "copy-webpack-plugin": "^7.0.0",
         "npm-run-all": "^4.1.5",
         "stylelint": "~13.8.0",
-<<<<<<< HEAD
         "webpack-cli": "^3.3.12",
-=======
-        "webpack": "^5.21.0",
->>>>>>> 0ef7029d
         "webpack-dev-server": "^3.11.0"
     },
     "repository": {
