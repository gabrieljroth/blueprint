--- conflicted
+++ resolved
@@ -144,16 +144,8 @@
     }
 
     public render() {
-        const {
-            className,
-            dayPickerProps,
-            locale,
-            localeUtils,
-            maxDate,
-            minDate,
-            showActionsBar,
-            ignoreRange,
-        } = this.props;
+        const { className, dayPickerProps, locale, localeUtils, maxDate, minDate, showActionsBar, ignoreRange } =
+            this.props;
         const { displayMonth, displayYear } = this.state;
 
         return (
@@ -305,13 +297,8 @@
     }
 
     private maybeRenderTimePicker() {
-<<<<<<< HEAD
         const { timePrecision, timePickerProps, minDate, maxDate, ignoreRange } = this.props;
-        if (timePrecision == null && timePickerProps === DatePicker.defaultProps.timePickerProps) {
-=======
-        const { timePrecision, timePickerProps, minDate, maxDate } = this.props;
         if (timePrecision == null && timePickerProps === undefined) {
->>>>>>> 71240e00
             return null;
         }
         const applyMin = !ignoreRange && DateUtils.areSameDay(this.state.value, minDate);
