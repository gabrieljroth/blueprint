--- conflicted
+++ resolved
@@ -1,10 +1,6 @@
 {
     "name": "@blueprintjs/timezone",
-<<<<<<< HEAD
     "version": "4.0.0-rc.0",
-=======
-    "version": "3.10.0",
->>>>>>> 60a6da84
     "description": "Components related to timezone selection and UI",
     "main": "lib/cjs/index.js",
     "module": "lib/esm/index.js",
@@ -39,35 +35,20 @@
         "verify": "npm-run-all compile -p dist test lint"
     },
     "dependencies": {
-<<<<<<< HEAD
         "@blueprintjs/core": "^4.0.0-rc.0",
         "@blueprintjs/select": "^4.0.0-rc.0",
         "classnames": "^2.2",
         "moment": "^2.29.0",
         "moment-timezone": "^0.5.31",
-        "tslib": "~1.13.0"
-=======
-        "@blueprintjs/core": "^3.54.0",
-        "@blueprintjs/select": "^3.19.0",
-        "classnames": "^2.2",
-        "moment": "^2.29.0",
-        "moment-timezone": "^0.5.31",
-        "react-lifecycles-compat": "^3.0.4",
         "tslib": "~2.3.1"
->>>>>>> 60a6da84
     },
     "peerDependencies": {
         "react": "^16.8 || 17",
         "react-dom": "^16.8 || 17"
     },
     "devDependencies": {
-<<<<<<< HEAD
         "@blueprintjs/node-build-scripts": "^2.0.0-rc.0",
         "@blueprintjs/test-commons": "^1.0.0-rc.0",
-=======
-        "@blueprintjs/node-build-scripts": "^1.7.0",
-        "@blueprintjs/test-commons": "^0.11.0",
->>>>>>> 60a6da84
         "enzyme": "^3.11.0",
         "karma": "^6.3.17",
         "mocha": "^9.2.2",
