/*
 * Copyright 2021 Palantir Technologies, Inc. All rights reserved.
 * Licensed under the Apache License, Version 2.0 (the "License");
 * you may not use this file except in compliance with the License.
 * You may obtain a copy of the License at
 *
 *     http://www.apache.org/licenses/LICENSE-2.0
 *
 * Unless required by applicable law or agreed to in writing, software
 * distributed under the License is distributed on an "AS IS" BASIS,
 * WITHOUT WARRANTIES OR CONDITIONS OF ANY KIND, either express or implied.
 * See the License for the specific language governing permissions and
 * limitations under the License.
 */

import { Root, Result } from "postcss";
import selectorParser from "postcss-selector-parser";
import stylelint from "stylelint";
import type { Plugin, RuleTesterContext } from "stylelint";

import { checkImportExists } from "../utils/checkImportExists";
import {
    BpPrefixVariableMap,
    BpVariableImportMap,
    CssExtensionMap,
    CssSyntax,
    getCssSyntax,
    isCssSyntaxToStringMap,
} from "../utils/cssSyntax";
import { insertImport } from "../utils/insertImport";

const ruleName = "@blueprintjs/no-prefix-literal";

const messages = stylelint.utils.ruleMessages(ruleName, {
    expected: (unfixed: string, fixed: string) => `Use the \`${fixed}\` variable instead of the \`${unfixed}\` literal`,
});

const bannedPrefixes = ["bp3", "bp4"];

interface Options {
    disableFix?: boolean;
    variablesImportPath?: Partial<Record<Exclude<CssSyntax, CssSyntax.OTHER>, string>>;
}

export default stylelint.createPlugin(ruleName, ((
    enabled: boolean,
    options: Options | undefined,
    context: RuleTesterContext,
) => (root: Root, result: Result) => {
    if (!enabled) {
        return;
    }

    const validOptions = stylelint.utils.validateOptions(
        result,
        ruleName,
        {
            actual: enabled,
            optional: false,
            possible: [true, false],
        },
        {
            actual: options,
            optional: true,
            possible: {
                disableFix: [true, false],
                variablesImportPath: isCssSyntaxToStringMap,
            },
        },
    );

    if (!validOptions) {
        return;
    }

    const disableFix = options?.disableFix ?? false;

    const cssSyntax = getCssSyntax(root.source?.input.file || "");
    if (cssSyntax === CssSyntax.OTHER) {
        return;
    }

    let hasBpVariablesImport: boolean | undefined; // undefined means not checked yet
    function assertBpVariablesImportExists(cssSyntaxType: CssSyntax.SASS | CssSyntax.LESS) {
        const importPath = options?.variablesImportPath?.[cssSyntaxType] ?? BpVariableImportMap[cssSyntaxType];
        const extension = CssExtensionMap[cssSyntaxType];
        if (hasBpVariablesImport == null) {
            hasBpVariablesImport = checkImportExists(root, [importPath, `${importPath}.${extension}`]);
        }
        if (!hasBpVariablesImport) {
            insertImport(root, context, importPath);
            hasBpVariablesImport = true;
        }
    }

    root.walkRules(rule => {
        rule.selector = selectorParser(selectors => {
            selectors.walkClasses(selector => {
                for (const bannedPrefix of bannedPrefixes) {
                    if (!selector.value.startsWith(`${bannedPrefix}-`)) {
                        continue;
                    }
                    if ((context as any).fix && !disableFix) {
                        assertBpVariablesImportExists(cssSyntax);
                        const fixed = BpPrefixVariableMap[cssSyntax] + selector.value.substr(bannedPrefix.length);
                        // Note - selector.value = "#{$var}" escapes special characters and produces "\#\{\$var\}",
                        // and to work around that we use selector.toString instead.
                        selector.toString = () => `.${fixed}`;
                    } else {
                        stylelint.utils.report({
                            // HACKHACK - offset by one because otherwise the error is reported at a wrong position
                            index: selector.sourceIndex + 1,
                            message: messages.expected(bannedPrefix, BpPrefixVariableMap[cssSyntax]),
                            node: rule,
                            result,
                            ruleName,
                        });
                    }
                }
            });
        }).processSync(rule.selector);
    });
<<<<<<< HEAD
}) as Plugin);

enum CssSyntax {
    SASS = "sass",
    LESS = "less",
    OTHER = "other",
}

const CssExtensionMap: Record<Exclude<CssSyntax, CssSyntax.OTHER>, string> = {
    [CssSyntax.SASS]: "scss",
    [CssSyntax.LESS]: "less",
};

const BpPrefixVariableMap: Record<Exclude<CssSyntax, CssSyntax.OTHER>, string> = {
    [CssSyntax.SASS]: "#{$bp-ns}",
    [CssSyntax.LESS]: "@{bp-ns}",
};

const BpVariableImportMap: Record<Exclude<CssSyntax, CssSyntax.OTHER>, string> = {
    [CssSyntax.SASS]: "@blueprintjs/core/lib/scss/variables",
    [CssSyntax.LESS]: "@blueprintjs/core/lib/less/variables",
};

/**
 * Returns the flavor of the CSS we're dealing with.
 */
function getCssSyntax(fileName: string): CssSyntax {
    for (const cssSyntax of Object.keys(CssExtensionMap)) {
        if (fileName.endsWith(`.${CssExtensionMap[cssSyntax as Exclude<CssSyntax, CssSyntax.OTHER>]}`)) {
            return cssSyntax as Exclude<CssSyntax, CssSyntax.OTHER>;
        }
    }
    return CssSyntax.OTHER;
}
=======
}) as Plugin);
>>>>>>> 67c9e2ec
<|MERGE_RESOLUTION|>--- conflicted
+++ resolved
@@ -120,41 +120,4 @@
             });
         }).processSync(rule.selector);
     });
-<<<<<<< HEAD
-}) as Plugin);
-
-enum CssSyntax {
-    SASS = "sass",
-    LESS = "less",
-    OTHER = "other",
-}
-
-const CssExtensionMap: Record<Exclude<CssSyntax, CssSyntax.OTHER>, string> = {
-    [CssSyntax.SASS]: "scss",
-    [CssSyntax.LESS]: "less",
-};
-
-const BpPrefixVariableMap: Record<Exclude<CssSyntax, CssSyntax.OTHER>, string> = {
-    [CssSyntax.SASS]: "#{$bp-ns}",
-    [CssSyntax.LESS]: "@{bp-ns}",
-};
-
-const BpVariableImportMap: Record<Exclude<CssSyntax, CssSyntax.OTHER>, string> = {
-    [CssSyntax.SASS]: "@blueprintjs/core/lib/scss/variables",
-    [CssSyntax.LESS]: "@blueprintjs/core/lib/less/variables",
-};
-
-/**
- * Returns the flavor of the CSS we're dealing with.
- */
-function getCssSyntax(fileName: string): CssSyntax {
-    for (const cssSyntax of Object.keys(CssExtensionMap)) {
-        if (fileName.endsWith(`.${CssExtensionMap[cssSyntax as Exclude<CssSyntax, CssSyntax.OTHER>]}`)) {
-            return cssSyntax as Exclude<CssSyntax, CssSyntax.OTHER>;
-        }
-    }
-    return CssSyntax.OTHER;
-}
-=======
-}) as Plugin);
->>>>>>> 67c9e2ec
+}) as Plugin);