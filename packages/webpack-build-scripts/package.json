--- conflicted
+++ resolved
@@ -1,10 +1,6 @@
 {
     "name": "@blueprintjs/webpack-build-scripts",
-<<<<<<< HEAD
-    "version": "2.0.0",
-=======
     "version": "2.0.2",
->>>>>>> 1dd67cda
     "description": "Webpack build scripts for @blueprintjs packages",
     "scripts": {
         "test": "exit 0"
