--- conflicted
+++ resolved
@@ -1,10 +1,6 @@
 {
     "name": "@blueprintjs/select",
-<<<<<<< HEAD
-    "version": "4.0.0-alpha.0",
-=======
     "version": "4.0.0",
->>>>>>> 0ef7029d
     "description": "Components related to selecting items from a list",
     "main": "lib/cjs/index.js",
     "module": "lib/esm/index.js",
@@ -39,12 +35,8 @@
         "verify": "npm-run-all compile -p dist test lint"
     },
     "dependencies": {
-<<<<<<< HEAD
-        "@blueprintjs/core": "^4.0.0-alpha.0",
-        "@blueprintjs/icons": "^4.0.0-alpha.0",
-=======
         "@blueprintjs/core": "^4.0.0",
->>>>>>> 0ef7029d
+        "@blueprintjs/icons": "^4.0.0",
         "classnames": "^2.2",
         "tslib": "~2.3.1"
     },
@@ -53,13 +45,8 @@
         "react-dom": "^16.8 || 17"
     },
     "devDependencies": {
-<<<<<<< HEAD
-        "@blueprintjs/karma-build-scripts": "^2.1.0-alpha.0",
-        "@blueprintjs/node-build-scripts": "^1.6.1",
-=======
         "@blueprintjs/karma-build-scripts": "^3.0.0",
         "@blueprintjs/node-build-scripts": "^2.0.0",
->>>>>>> 0ef7029d
         "enzyme": "^3.11.0",
         "karma": "^6.3.17",
         "mocha": "^9.2.2",
